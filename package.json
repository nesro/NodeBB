{
  "name": "nodebb",
  "license": "GPL-3.0",
  "description": "NodeBB Forum",
  "version": "0.9.2",
  "homepage": "http://www.nodebb.org",
  "repository": {
    "type": "git",
    "url": "https://github.com/NodeBB/NodeBB/"
  },
  "main": "app.js",
  "scripts": {
    "start": "node loader.js",
    "test": "mocha ./tests -t 10000"
  },
  "dependencies": {
    "async": "~1.5.0",
    "bcryptjs": "~2.3.0",
    "body-parser": "^1.9.0",
    "colors": "^1.1.0",
    "compression": "^1.1.0",
    "connect-ensure-login": "^0.1.1",
    "connect-flash": "^0.1.1",
    "connect-multiparty": "^2.0.0",
    "cookie-parser": "^1.3.3",
    "cron": "^1.0.5",
    "csurf": "^1.6.1",
    "daemon": "~1.1.0",
    "express": "^4.9.5",
    "express-session": "^1.8.2",
    "heapdump": "^0.3.0",
    "html-to-text": "1.5.0",
    "jimp": "0.2.20",
    "less": "^2.0.0",
    "logrotate-stream": "^0.2.3",
    "lru-cache": "3.2.0",
    "mime": "^1.3.4",
    "minimist": "^1.1.1",
    "mkdirp": "~0.5.0",
    "morgan": "^1.3.2",
    "nconf": "~0.8.2",
    "nodebb-plugin-composer-default": "1.0.24",
    "nodebb-plugin-dbsearch": "0.2.18",
    "nodebb-plugin-emoji-extended": "0.4.17",
    "nodebb-plugin-markdown": "4.0.8",
    "nodebb-plugin-mentions": "1.0.12",
    "nodebb-plugin-soundpack-default": "0.1.5",
    "nodebb-plugin-spam-be-gone": "0.4.5",
    "nodebb-rewards-essentials": "0.0.6",
<<<<<<< HEAD
    "nodebb-theme-lavender": "3.0.1",
    "nodebb-theme-persona": "4.0.37",
    "nodebb-theme-vanilla": "5.0.14",
=======
    "nodebb-theme-lavender": "3.0.2",
    "nodebb-theme-persona": "4.0.40",
    "nodebb-theme-vanilla": "5.0.15",
>>>>>>> 9c36e81f
    "nodebb-widget-essentials": "2.0.5",
    "nodemailer": "0.7.1",
    "npm": "^2.1.4",
    "passport": "^0.3.0",
    "passport-local": "1.0.0",
    "prompt": "^0.2.14",
    "request": "^2.44.0",
    "rimraf": "~2.4.2",
    "rss": "^1.0.0",
    "semver": "^5.0.1",
    "serve-favicon": "^2.1.5",
    "sitemap": "^1.4.0",
    "socket.io": "^1.2.1",
    "socket.io-client": "^1.2.1",
    "socket.io-redis": "^0.2.0",
    "socketio-wildcard": "~0.2.0",
    "string": "^3.0.0",
    "templates.js": "0.3.1",
    "toobusy-js": "^0.4.2",
    "uglify-js": "^2.6.0",
    "underscore": "~1.8.3",
    "underscore.deep": "^0.5.1",
    "validator": "^4.0.5",
    "winston": "^2.1.0",
    "xregexp": "~3.0.0"
  },
  "devDependencies": {
    "mocha": "~1.13.0",
    "grunt": "~0.4.5",
    "grunt-contrib-watch": "^0.6.1"
  },
  "bugs": {
    "url": "https://github.com/NodeBB/NodeBB/issues"
  },
  "engines": {
    "node": ">=0.10"
  },
  "maintainers": [
    {
      "name": "Andrew Rodrigues",
      "email": "andrew@nodebb.org",
      "url": "https://github.com/psychobunny"
    },
    {
      "name": "Julian Lam",
      "email": "julian@nodebb.org",
      "url": "https://github.com/julianlam"
    },
    {
      "name": "Barış Soner Uşaklı",
      "email": "baris@nodebb.org",
      "url": "https://github.com/barisusakli"
    }
  ]
}<|MERGE_RESOLUTION|>--- conflicted
+++ resolved
@@ -47,15 +47,9 @@
     "nodebb-plugin-soundpack-default": "0.1.5",
     "nodebb-plugin-spam-be-gone": "0.4.5",
     "nodebb-rewards-essentials": "0.0.6",
-<<<<<<< HEAD
-    "nodebb-theme-lavender": "3.0.1",
-    "nodebb-theme-persona": "4.0.37",
-    "nodebb-theme-vanilla": "5.0.14",
-=======
     "nodebb-theme-lavender": "3.0.2",
     "nodebb-theme-persona": "4.0.40",
     "nodebb-theme-vanilla": "5.0.15",
->>>>>>> 9c36e81f
     "nodebb-widget-essentials": "2.0.5",
     "nodemailer": "0.7.1",
     "npm": "^2.1.4",
