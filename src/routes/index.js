"use strict";

var nconf = require('nconf'),
	path = require('path'),
	winston = require('winston'),
	controllers = require('./../controllers'),
	meta = require('./../meta'),
	plugins = require('./../plugins'),
	express = require('express'),

	metaRoutes = require('./meta'),
	apiRoutes = require('./api'),
	adminRoutes = require('./admin'),
	feedRoutes = require('./feeds'),
	pluginRoutes = require('./plugins'),
	authRoutes = require('./authentication');



function mainRoutes(app, middleware, controllers) {
	setupPageRoute(app, '/', middleware, [], controllers.home);

	var loginRegisterMiddleware = [middleware.applyCSRF, middleware.redirectToAccountIfLoggedIn];

	setupPageRoute(app, '/login', middleware, loginRegisterMiddleware, controllers.login);
	setupPageRoute(app, '/register', middleware, loginRegisterMiddleware, controllers.register);
	setupPageRoute(app, '/confirm/:code', middleware, [], controllers.confirmEmail);
	setupPageRoute(app, '/outgoing', middleware, [], controllers.outgoing);
	setupPageRoute(app, '/search/:term?', middleware, [middleware.guestSearchingAllowed], controllers.search);
	setupPageRoute(app, '/reset/:code?', middleware, [], controllers.reset);
}

function staticRoutes(app, middleware, controllers) {
	setupPageRoute(app, '/404', middleware, [], controllers.static['404']);
	setupPageRoute(app, '/403', middleware, [], controllers.static['403']);
	setupPageRoute(app, '/500', middleware, [], controllers.static['500']);
}

function topicRoutes(app, middleware, controllers) {
	app.get('/api/topic/teaser/:topic_id', controllers.topics.teaser);

	setupPageRoute(app, '/topic/:topic_id/:slug/:post_index?', middleware, [middleware.applyCSRF], controllers.topics.get);
	setupPageRoute(app, '/topic/:topic_id/:slug?', middleware, [middleware.applyCSRF, middleware.addSlug], controllers.topics.get);
}

function tagRoutes(app, middleware, controllers) {
	setupPageRoute(app, '/tags/:tag', middleware, [], controllers.tags.getTag);
	setupPageRoute(app, '/tags', middleware, [], controllers.tags.getTags);
}

function categoryRoutes(app, middleware, controllers) {
	setupPageRoute(app, '/popular/:term?', middleware, [], controllers.categories.popular);
	setupPageRoute(app, '/recent', middleware, [], controllers.categories.recent);
	setupPageRoute(app, '/unread', middleware, [middleware.authenticate], controllers.categories.unread);
	app.get('/api/unread/total', middleware.authenticate, controllers.categories.unreadTotal);

	setupPageRoute(app, '/category/:category_id/:slug/:topic_index', middleware, [middleware.applyCSRF, middleware.checkTopicIndex], controllers.categories.get);
	setupPageRoute(app, '/category/:category_id/:slug?', middleware, [middleware.applyCSRF, middleware.addSlug], controllers.categories.get);
}

function accountRoutes(app, middleware, controllers) {
	var middlewares = [middleware.checkGlobalPrivacySettings];
	var accountMiddlewares = [middleware.checkGlobalPrivacySettings, middleware.checkAccountPermissions];

	setupPageRoute(app, '/user/:userslug', middleware, middlewares, controllers.accounts.getAccount);
	setupPageRoute(app, '/user/:userslug/following', middleware, middlewares, controllers.accounts.getFollowing);
	setupPageRoute(app, '/user/:userslug/followers', middleware, middlewares, controllers.accounts.getFollowers);
	setupPageRoute(app, '/user/:userslug/posts', middleware, middlewares, controllers.accounts.getPosts);
	setupPageRoute(app, '/user/:userslug/topics', middleware, middlewares, controllers.accounts.getTopics);

	setupPageRoute(app, '/user/:userslug/favourites', middleware, accountMiddlewares, controllers.accounts.getFavourites);
	setupPageRoute(app, '/user/:userslug/edit', middleware, [middleware.applyCSRF].concat(accountMiddlewares), controllers.accounts.accountEdit);
	setupPageRoute(app, '/user/:userslug/settings', middleware, accountMiddlewares, controllers.accounts.accountSettings);

	setupPageRoute(app, '/notifications', middleware, [middleware.authenticate], controllers.accounts.getNotifications);
	setupPageRoute(app, '/chats/:userslug?', middleware, [middleware.redirectToLoginIfGuest], controllers.accounts.getChats);
}

function userRoutes(app, middleware, controllers) {
	var middlewares = [middleware.checkGlobalPrivacySettings];

	setupPageRoute(app, '/users', middleware, middlewares, controllers.users.getOnlineUsers);
	setupPageRoute(app, '/users/online', middleware, middlewares, controllers.users.getOnlineUsers);
	setupPageRoute(app, '/users/sort-posts', middleware, middlewares, controllers.users.getUsersSortedByPosts);
	setupPageRoute(app, '/users/sort-reputation', middleware, middlewares, controllers.users.getUsersSortedByReputation);
	setupPageRoute(app, '/users/latest', middleware, middlewares, controllers.users.getUsersSortedByJoinDate);
	setupPageRoute(app, '/users/search', middleware, middlewares, controllers.users.getUsersForSearch);
 }

function groupRoutes(app, middleware, controllers) {
	var middlewares = [middleware.checkGlobalPrivacySettings];

	setupPageRoute(app, '/groups', middleware, middlewares, controllers.groups.list);
	setupPageRoute(app, '/groups/:name', middleware, middlewares, controllers.groups.details);
}

function setupPageRoute(router, name, middleware, middlewares, controller) {
	middlewares = middlewares.concat([middleware.incrementPageViews, middleware.updateLastOnlineTime]);

	router.get(name, middleware.buildHeader, middlewares, controller);
	router.get('/api' + name, middlewares, controller);
}

module.exports = function(app, middleware) {
	var router = express.Router(),
		pluginRouter = express.Router(),
		authRouter = express.Router(),
		relativePath = nconf.get('relative_path');

	pluginRouter.render = function() {
		app.render.apply(app, arguments);
	};

	// Set-up for hotswapping (when NodeBB reloads)
	pluginRouter.hotswapId = 'plugins';
	authRouter.hotswapId = 'auth';

	app.use(middleware.maintenanceMode);

	app.all(relativePath + '/api/?*', middleware.prepareAPI);
	app.all(relativePath + '/api/admin/*', middleware.admin.isAdmin, middleware.prepareAPI);
	app.all(relativePath + '/admin/?*', middleware.ensureLoggedIn, middleware.admin.isAdmin);

	adminRoutes(router, middleware, controllers);
	metaRoutes(router, middleware, controllers);
	apiRoutes(router, middleware, controllers);
	feedRoutes(router, middleware, controllers);
	pluginRoutes(router, middleware, controllers);

	/**
	* Every view has an associated API route.
	*
	*/

	mainRoutes(router, middleware, controllers);
	staticRoutes(router, middleware, controllers);
	topicRoutes(router, middleware, controllers);
	tagRoutes(router, middleware, controllers);
	categoryRoutes(router, middleware, controllers);
	accountRoutes(router, middleware, controllers);
	userRoutes(router, middleware, controllers);
	groupRoutes(router, middleware, controllers);

	app.use(relativePath, router);
	app.use(relativePath, pluginRouter);
	app.use(relativePath, authRouter);

	if (process.env.NODE_ENV === 'development') {
		require('./debug')(app, middleware, controllers);
	}

<<<<<<< HEAD
	app.use(relativePath + '/src/templates.js', express.static(path.join(__dirname, '../../', 'node_modules/templates.js/lib/templates.js')));
=======
	app.use(function(req, res, next) {
		if (req.user || parseInt(meta.config.privateUploads, 10) !== 1) {
			return next();
		}
		if (req.path.indexOf('/uploads/files') === 0) {
			return res.status(403).json('not-allowed');
		}
		next();
	});
>>>>>>> 9e1789dc

	app.use(relativePath, express.static(path.join(__dirname, '../../', 'public'), {
		maxAge: app.enabled('cache') ? 5184000000 : 0
	}));

	app.use(catch404);
	app.use(handleErrors);

	// Add plugin routes
	plugins.init(app, middleware);
	authRoutes.reloadRoutes();
};

function handleErrors(err, req, res, next) {
	// we may use properties of the error object
	// here and next(err) appropriately, or if
	// we possibly recovered from the error, simply next().
	//console.error(err.stack, req.path);
	winston.error(req.path + '\n', err.stack);

	var status = err.status || 500;
	res.status(status);

	req.flash('errorMessage', err.message);

	res.redirect(nconf.get('relative_path') + '/500');
}

function catch404(req, res, next) {
	var relativePath = nconf.get('relative_path');
	var	isLanguage = new RegExp('^' + relativePath + '/language/[\\w]{2,}/.*.json'),
		isClientScript = new RegExp('^' + relativePath + '\\/src\\/.+\\.js');

	res.status(404);

	if (isClientScript.test(req.url)) {
		res.type('text/javascript').status(200).send('');
	} else if (isLanguage.test(req.url)) {
		res.status(200).json({});
	} else if (req.accepts('html')) {
		if (process.env.NODE_ENV === 'development') {
			winston.warn('Route requested but not found: ' + req.url);
		}

		res.redirect(relativePath + '/404');
	} else if (req.accepts('json')) {
		if (process.env.NODE_ENV === 'development') {
			winston.warn('Route requested but not found: ' + req.url);
		}

		res.json({
			error: 'Not found'
		});
	} else {
		res.type('txt').send('Not found');
	}
}<|MERGE_RESOLUTION|>--- conflicted
+++ resolved
@@ -149,9 +149,8 @@
 		require('./debug')(app, middleware, controllers);
 	}
 
-<<<<<<< HEAD
 	app.use(relativePath + '/src/templates.js', express.static(path.join(__dirname, '../../', 'node_modules/templates.js/lib/templates.js')));
-=======
+
 	app.use(function(req, res, next) {
 		if (req.user || parseInt(meta.config.privateUploads, 10) !== 1) {
 			return next();
@@ -161,7 +160,6 @@
 		}
 		next();
 	});
->>>>>>> 9e1789dc
 
 	app.use(relativePath, express.static(path.join(__dirname, '../../', 'public'), {
 		maxAge: app.enabled('cache') ? 5184000000 : 0
