
'use strict';

const _ = require('lodash');

const user = require('../user');
const groups = require('../groups');
const helpers = require('./helpers');
const plugins = require('../plugins');
const utils = require('../utils');

module.exports = function (privileges) {
	privileges.global = {};

	privileges.global.privilegeLabels = [
		{ name: '[[admin/manage/privileges:chat]]' },
		{ name: '[[admin/manage/privileges:upload-images]]' },
		{ name: '[[admin/manage/privileges:upload-files]]' },
		{ name: '[[admin/manage/privileges:signature]]' },
		{ name: '[[admin/manage/privileges:ban]]' },
		{ name: '[[admin/manage/privileges:search-content]]' },
		{ name: '[[admin/manage/privileges:search-users]]' },
		{ name: '[[admin/manage/privileges:search-tags]]' },
		{ name: '[[admin/manage/privileges:view-users]]' },
		{ name: '[[admin/manage/privileges:view-tags]]' },
		{ name: '[[admin/manage/privileges:view-groups]]' },
		{ name: '[[admin/manage/privileges:allow-local-login]]' },
		{ name: '[[admin/manage/privileges:allow-group-creation]]' },
		{ name: '[[admin/manage/privileges:view-users-info]]' },
	];

	privileges.global.userPrivilegeList = [
		'chat',
		'upload:post:image',
		'upload:post:file',
		'signature',
		'ban',
		'search:content',
		'search:users',
		'search:tags',
		'view:users',
		'view:tags',
		'view:groups',
		'local:login',
		'group:create',
		'view:users:info',
	];

	privileges.global.groupPrivilegeList = privileges.global.userPrivilegeList.map(privilege => 'groups:' + privilege);

	privileges.global.list = async function () {
		async function getLabels() {
			return await utils.promiseParallel({
				users: plugins.fireHook('filter:privileges.global.list_human', privileges.global.privilegeLabels.slice()),
				groups: plugins.fireHook('filter:privileges.global.groups.list_human', privileges.global.privilegeLabels.slice()),
			});
		}
		const payload = await utils.promiseParallel({
			labels: getLabels(),
			users: helpers.getUserPrivileges(0, 'filter:privileges.global.list', privileges.global.userPrivilegeList),
			groups: helpers.getGroupPrivileges(0, 'filter:privileges.global.groups.list', privileges.global.groupPrivilegeList),
		});
		// This is a hack because I can't do {labels.users.length} to echo the count in templates.js
		payload.columnCount = payload.labels.users.length + 2;
		return payload;
	};

	privileges.global.get = async function (uid) {
		const [userPrivileges, isAdministrator] = await Promise.all([
			helpers.isUserAllowedTo(privileges.global.userPrivilegeList, uid, 0),
			user.isAdministrator(uid),
		]);

<<<<<<< HEAD
		const privSet = userPrivileges.map(priv => priv || isAdministrator);
		const privData = _.zipObject(privileges.global.userPrivilegeList, privSet);
=======
		const combined = userPrivileges.map(allowed => allowed || isAdministrator);
		const privData = _.zipObject(privileges.global.userPrivilegeList, combined);
>>>>>>> 8019d316

		return await plugins.fireHook('filter:privileges.global.get', privData);
	};

	privileges.global.can = async function (privilege, uid) {
		const [isAdministrator, isUserAllowedTo] = await Promise.all([
			user.isAdministrator(uid),
			helpers.isUserAllowedTo(privilege, uid, [0]),
		]);
		return isAdministrator || isUserAllowedTo[0];
	};

	privileges.global.canGroup = async function (privilege, groupName) {
		return await groups.isMember(groupName, 'cid:0:privileges:groups:' + privilege);
	};

	privileges.global.give = async function (privileges, groupName) {
		await helpers.giveOrRescind(groups.join, privileges, 0, groupName);
		plugins.fireHook('action:privileges.global.give', {
			privileges: privileges,
			groupNames: Array.isArray(groupName) ? groupName : [groupName],
		});
	};

	privileges.global.rescind = async function (privileges, groupName) {
		await helpers.giveOrRescind(groups.leave, privileges, 0, groupName);
		plugins.fireHook('action:privileges.global.rescind', {
			privileges: privileges,
			groupNames: Array.isArray(groupName) ? groupName : [groupName],
		});
	};

	privileges.global.userPrivileges = async function (uid) {
		const tasks = {};
		privileges.global.userPrivilegeList.forEach(function (privilege) {
			tasks[privilege] = groups.isMember(uid, 'cid:0:privileges:' + privilege);
		});
		return await utils.promiseParallel(tasks);
	};

	privileges.global.groupPrivileges = async function (groupName) {
		const tasks = {};
		privileges.global.groupPrivilegeList.forEach(function (privilege) {
			tasks[privilege] = groups.isMember(groupName, 'cid:0:privileges:' + privilege);
		});
		return await utils.promiseParallel(tasks);
	};
};<|MERGE_RESOLUTION|>--- conflicted
+++ resolved
@@ -71,13 +71,8 @@
 			user.isAdministrator(uid),
 		]);
 
-<<<<<<< HEAD
-		const privSet = userPrivileges.map(priv => priv || isAdministrator);
-		const privData = _.zipObject(privileges.global.userPrivilegeList, privSet);
-=======
 		const combined = userPrivileges.map(allowed => allowed || isAdministrator);
 		const privData = _.zipObject(privileges.global.userPrivilegeList, combined);
->>>>>>> 8019d316
 
 		return await plugins.fireHook('filter:privileges.global.get', privData);
 	};
