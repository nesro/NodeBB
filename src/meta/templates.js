'use strict';

const util = require('util');
const async = require('async');
let mkdirp = require('mkdirp');
mkdirp = mkdirp.hasOwnProperty('native') ? mkdirp : util.promisify(mkdirp);
const rimraf = require('rimraf');
const winston = require('winston');
const path = require('path');
const fs = require('fs');
const fsReadFile = util.promisify(fs.readFile);
const fsWriteFile = util.promisify(fs.writeFile);

const nconf = require('nconf');
const _ = require('lodash');
const Benchpress = require('benchpressjs');

const plugins = require('../plugins');
const file = require('../file');
const db = require('../database');

const viewsPath = nconf.get('views_dir');

const Templates = module.exports;

async function processImports(paths, templatePath, source) {
	var regex = /<!-- IMPORT (.+?) -->/;

	var matches = source.match(regex);

	if (!matches) {
		return source;
	}

	var partial = matches[1];
	if (paths[partial] && templatePath !== partial) {
		const partialSource = await fsReadFile(paths[partial], 'utf8');
		source = source.replace(regex, partialSource);
		return await processImports(paths, templatePath, source);
	}

	winston.warn('[meta/templates] Partial not loaded: ' + matches[1]);
	source = source.replace(regex, '');

	return await processImports(paths, templatePath, source);
}
Templates.processImports = processImports;

const themeNamePattern = /^(@.*?\/)?nodebb-theme-.*$/;

async function getTemplateDirs(activePlugins) {
	const pluginTemplates = activePlugins.map(function (id) {
		if (themeNamePattern.test(id)) {
			return nconf.get('theme_templates_path');
		}
		if (!plugins.pluginsData[id]) {
			return '';
		}
		return path.join(__dirname, '../../node_modules/', id, plugins.pluginsData[id].templates || 'templates');
	}).filter(Boolean);

	let themeConfig = require(nconf.get('theme_config'));
	let theme = themeConfig.baseTheme;

	let themePath;
	let themeTemplates = [];
	while (theme) {
		themePath = path.join(nconf.get('themes_path'), theme);
		themeConfig = require(path.join(themePath, 'theme.json'));

		themeTemplates.push(path.join(themePath, themeConfig.templates || 'templates'));
		theme = themeConfig.baseTheme;
	}

	themeTemplates.push(nconf.get('base_templates_path'));
	themeTemplates = _.uniq(themeTemplates.reverse());

	var coreTemplatesPath = nconf.get('core_templates_path');

	var templateDirs = _.uniq([coreTemplatesPath].concat(themeTemplates, pluginTemplates));

	templateDirs = await Promise.all(templateDirs.map(async path => (await file.exists(path) ? path : false)));
	return templateDirs.filter(Boolean);
}

async function getTemplateFiles(dirs) {
	const buckets = await Promise.all(dirs.map(async (dir) => {
		let files = await file.walk(dir);
		files = files.filter(function (path) {
			return path.endsWith('.tpl');
		}).map(function (file) {
			return {
				name: path.relative(dir, file).replace(/\\/g, '/'),
				path: file,
			};
		});
		return files;
	}));

	var dict = {};
	buckets.forEach(function (files) {
		files.forEach(function (file) {
			dict[file.name] = file.path;
		});
	});

	return dict;
}

async function compileTemplate(filename, source) {
	let paths = await file.walk(viewsPath);
	paths = _.fromPairs(paths.map(function (p) {
		var relative = path.relative(viewsPath, p).replace(/\\/g, '/');
		return [relative, p];
	}));

	source = await processImports(paths, filename, source);
	const compiled = await Benchpress.precompile(source, {
		minify: process.env.NODE_ENV !== 'development',
	});
	return await fsWriteFile(path.join(viewsPath, filename.replace(/\.tpl$/, '.js')), compiled);
}
Templates.compileTemplate = compileTemplate;

async function compile() {
	const _rimraf = util.promisify(rimraf);

	await _rimraf(viewsPath);

	const activePlugins = await db.getSortedSetRange('plugins:active', 0, -1);
	const tplDirs = await getTemplateDirs(activePlugins);
	const files = await getTemplateFiles(tplDirs);

	const names = Object.keys(files);
	const paths = {};
	names.forEach((n) => {
		paths[path.join(viewsPath, path.dirname(n))] = 1;
	});

	await async.eachSeries(Object.keys(paths), async path => mkdirp(path));

	await async.eachLimit(names, 4, async (name) => {
		const filePath = files[name];
		let imported = await fsReadFile(filePath, 'utf8');
		imported = await processImports(files, name, imported);

		const compiled = await Benchpress.precompile(imported, { minify: process.env.NODE_ENV !== 'development' });

<<<<<<< HEAD
		await Promise.all([
			fsWriteFile(path.join(viewsPath, name), imported),
			fsWriteFile(path.join(viewsPath, name.replace(/\.tpl$/, '.js')), compiled),
		]);
	});
=======
		await fsWriteFile(path.join(viewsPath, name), imported);
		const compiled = await Benchpress.precompile(imported, { minify: process.env.NODE_ENV !== 'development' });
		await fsWriteFile(path.join(viewsPath, name.replace(/\.tpl$/, '.js')), compiled);
	}));
>>>>>>> cb662e15

	winston.verbose('[meta/templates] Successfully compiled templates.');
}
Templates.compile = compile;<|MERGE_RESOLUTION|>--- conflicted
+++ resolved
@@ -146,18 +146,11 @@
 
 		const compiled = await Benchpress.precompile(imported, { minify: process.env.NODE_ENV !== 'development' });
 
-<<<<<<< HEAD
 		await Promise.all([
 			fsWriteFile(path.join(viewsPath, name), imported),
 			fsWriteFile(path.join(viewsPath, name.replace(/\.tpl$/, '.js')), compiled),
 		]);
 	});
-=======
-		await fsWriteFile(path.join(viewsPath, name), imported);
-		const compiled = await Benchpress.precompile(imported, { minify: process.env.NODE_ENV !== 'development' });
-		await fsWriteFile(path.join(viewsPath, name.replace(/\.tpl$/, '.js')), compiled);
-	}));
->>>>>>> cb662e15
 
 	winston.verbose('[meta/templates] Successfully compiled templates.');
 }
