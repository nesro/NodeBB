--- conflicted
+++ resolved
@@ -142,22 +142,12 @@
 		let imported = await fs.promises.readFile(filePath, 'utf8');
 		imported = await processImports(files, name, imported);
 
-<<<<<<< HEAD
-		const compiled = await Benchpress.precompile(imported, { minify: process.env.NODE_ENV !== 'development' });
-
-		await Promise.all([
-			fsWriteFile(path.join(viewsPath, name), imported),
-			fsWriteFile(path.join(viewsPath, name.replace(/\.tpl$/, '.js')), compiled),
-		]);
-	});
-=======
 		await mkdirp(path.join(viewsPath, path.dirname(name)));
 
 		await fs.promises.writeFile(path.join(viewsPath, name), imported);
 		const compiled = await Benchpress.precompile(imported, { minify: process.env.NODE_ENV !== 'development' });
 		await fs.promises.writeFile(path.join(viewsPath, name.replace(/\.tpl$/, '.js')), compiled);
 	}));
->>>>>>> 46ab2711
 
 	winston.verbose('[meta/templates] Successfully compiled templates.');
 }
