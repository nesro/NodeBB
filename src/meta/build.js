'use strict';

const fs = require('fs').promises;
const path = require('path');
const util = require('util');
const os = require('os');
const async = require('async');
const winston = require('winston');
const nconf = require('nconf');
const _ = require('lodash');
const db = require('../database');

const cacheBuster = require('./cacheBuster');
let meta;

function step(target, callback) {
	var startTime = Date.now();
	winston.info('[build] ' + target + ' build started');

	return function (err) {
		if (err) {
			winston.error('[build] ' + target + ' build failed');
			return callback(err);
		}

		var time = (Date.now() - startTime) / 1000;

		winston.info('[build] ' + target + ' build completed in ' + time + 'sec');
		callback();
	};
}

var targetHandlers = {
	'plugin static dirs': function (parallel, callback) {
		meta.js.linkStatics(callback);
	},
	'requirejs modules': function (parallel, callback) {
		meta.js.buildModules(callback);
	},
	'client js bundle': function (parallel, callback) {
		meta.js.buildBundle('client', parallel, callback);
	},
	'admin js bundle': function (parallel, callback) {
		meta.js.buildBundle('admin', parallel, callback);
	},
	javascript: [
		'plugin static dirs',
		'requirejs modules',
		'client js bundle',
		'admin js bundle',
	],
	'client side styles': function (parallel, callback) {
		meta.css.buildBundle('client', parallel, callback);
	},
	'admin control panel styles': function (parallel, callback) {
		meta.css.buildBundle('admin', parallel, callback);
	},
	styles: [
		'client side styles',
		'admin control panel styles',
	],
	templates: function (parallel, callback) {
		meta.templates.compile(callback);
	},
	languages: function (parallel, callback) {
		meta.languages.build(callback);
	},
};

var aliases = {
	'plugin static dirs': ['staticdirs'],
	'requirejs modules': ['rjs', 'modules'],
	'client js bundle': ['clientjs', 'clientscript', 'clientscripts'],
	'admin js bundle': ['adminjs', 'adminscript', 'adminscripts'],
	javascript: ['js'],
	'client side styles': [
		'clientcss', 'clientless', 'clientstyles', 'clientstyle',
	],
	'admin control panel styles': [
		'admincss', 'adminless', 'adminstyles', 'adminstyle', 'acpcss', 'acpless', 'acpstyles', 'acpstyle',
	],
	styles: ['css', 'less', 'style'],
	templates: ['tpl'],
	languages: ['lang', 'i18n'],
};

exports.aliases = aliases;

aliases = Object.keys(aliases).reduce(function (prev, key) {
	var arr = aliases[key];
	arr.forEach(function (alias) {
		prev[alias] = key;
	});
	prev[key] = key;
	return prev;
}, {});

async function beforeBuild(targets) {
	require('colors');
	process.stdout.write('  started'.green + '\n'.reset);
<<<<<<< HEAD
	try {
		await db.init();
		meta = require('./index');
		await meta.themes.setupPaths();
		const plugins = require('../plugins');
		await plugins.prepareForBuild(targets);
	} catch (err) {
		winston.error('[build] Encountered error preparing for build: ' + err.stack);
		throw err;
	}
=======

	async.series([
		function (next) {
			db.init(next);
		},
		function (next) {
			meta = require('./index');
			meta.themes.setupPaths(next);
		},
		function (next)	{
			var plugins = require('../plugins');
			plugins.prepareForBuild(targets, next);
		},
	], function (err) {
		if (err) {
			winston.error('[build] Encountered error preparing for build\n' + err.stack);
			return callback(err);
		}

		callback();
	});
>>>>>>> 0d9461b1
}

var allTargets = Object.keys(targetHandlers).filter(function (name) {
	return typeof targetHandlers[name] === 'function';
});
function buildTargets(targets, parallel, callback) {
	var all = parallel ? async.each : async.eachSeries;

	var length = Math.max.apply(Math, targets.map(function (name) {
		return name.length;
	}));

	all(targets, function (target, next) {
		targetHandlers[target](parallel, step(_.padStart(target, length) + ' ', next));
	}, err => callback(err));
}

exports.build = function (targets, options, callback) {
	if (!callback && typeof options === 'function') {
		callback = options;
		options = {};
	} else if (!options) {
		options = {};
	}

	if (targets === true) {
		targets = allTargets;
	} else if (!Array.isArray(targets)) {
		targets = targets.split(',');
	}

	let series = nconf.get('series') || options.series;
	if (series === undefined) {
		// Detect # of CPUs and select strategy as appropriate
		winston.verbose('[build] Querying CPU core count for build strategy');
		const cpus = os.cpus();
		series = cpus.length < 4;
		winston.verbose('[build] System returned ' + cpus.length + ' cores, opting for ' + (series ? 'series' : 'parallel') + ' build strategy');
	}

	targets = targets
		// get full target name
		.map(function (target) {
			target = target.toLowerCase().replace(/-/g, '');
			if (!aliases[target]) {
				winston.warn('[build] Unknown target: ' + target);
				if (target.includes(',')) {
					winston.warn('[build] Are you specifying multiple targets? Separate them with spaces:');
					winston.warn('[build]   e.g. `./nodebb build adminjs tpl`');
				}

				return false;
			}

			return aliases[target];
		})
		// filter nonexistent targets
		.filter(Boolean);

	// map multitargets to their sets
	targets = _.uniq(_.flatMap(targets, target => (
		Array.isArray(targetHandlers[target]) ?
			targetHandlers[target] :
			target
	)));

	winston.verbose('[build] building the following targets: ' + targets.join(', '));

	if (!targets) {
		winston.info('[build] No valid targets supplied. Aborting.');
		return callback();
	}

	var startTime;
	var totalTime;
	async.series([
		async function () {
			await beforeBuild(targets);
		},
		function (next) {
			var threads = parseInt(nconf.get('threads'), 10);
			if (threads) {
				require('./minifier').maxThreads = threads - 1;
			}

			if (!series) {
				winston.info('[build] Building in parallel mode');
			} else {
				winston.info('[build] Building in series mode');
			}

			startTime = Date.now();
			buildTargets(targets, !series, next);
		},
		async function () {
			if (options.webpack) {
				await exports.webpack(options);
			}
		},
		function (next) {
			totalTime = (Date.now() - startTime) / 1000;
			cacheBuster.write(next);
		},
	], function (err) {
		if (err) {
			winston.error('[build] Encountered error during build step\n' + err.stack);
			return callback(err);
		}

		winston.info('[build] Asset compilation successful. Completed in ' + totalTime + 'sec.');
		callback();
	});
};


function getWebpackConfig() {
	return require(process.env.NODE_ENV !== 'development' ? '../../webpack.prod' : '../../webpack.dev');
}

exports.webpack = async function (options) {
	winston.info('[build] ' + (options.watch ? 'Watching' : 'Bundling') + ' with Webpack.');
	const webpack = require('webpack');
	const activePlugins = await db.getSortedSetRange('plugins:active', 0, -1);
	if (!activePlugins.includes('nodebb-plugin-composer-default')) {
		activePlugins.push('nodebb-plugin-composer-default');
	}
	await fs.writeFile(path.resolve(__dirname, '../../build/active_plugins.json'), JSON.stringify(activePlugins));

	const webpackCfg = getWebpackConfig();
	const compiler = webpack(webpackCfg);
	const webpackRun = util.promisify(compiler.run).bind(compiler);
	const webpackWatch = util.promisify(compiler.watch).bind(compiler);
	try {
		let stats;
		if (options.watch) {
			stats = await webpackWatch(webpackCfg.watchOptions);
			compiler.hooks.assetEmitted.tap('nbbWatchPlugin', (file) => {
				console.log('webpack:assetEmitted > ' + webpackCfg.output.publicPath + file);
			});
		} else {
			stats = await webpackRun();
		}

		if (stats.hasErrors() || stats.hasWarnings()) {
			console.log(stats.toString('minimal'));
		} else {
			const statsJson = stats.toJson();
			winston.info('[build] ' + (options.watch ? 'Watching' : 'Bundling') + ' took ' + statsJson.time + ' ms');
		}
	} catch (err) {
		console.error(err.stack || err);
		if (err.details) {
			console.error(err.details);
		}
	}
};

exports.buildAll = function (callback) {
	exports.build(allTargets, callback);
};

require('../promisify')(exports);<|MERGE_RESOLUTION|>--- conflicted
+++ resolved
@@ -98,7 +98,6 @@
 async function beforeBuild(targets) {
 	require('colors');
 	process.stdout.write('  started'.green + '\n'.reset);
-<<<<<<< HEAD
 	try {
 		await db.init();
 		meta = require('./index');
@@ -106,32 +105,9 @@
 		const plugins = require('../plugins');
 		await plugins.prepareForBuild(targets);
 	} catch (err) {
-		winston.error('[build] Encountered error preparing for build: ' + err.stack);
+		winston.error('[build] Encountered error preparing for build\n' + err.stack);
 		throw err;
 	}
-=======
-
-	async.series([
-		function (next) {
-			db.init(next);
-		},
-		function (next) {
-			meta = require('./index');
-			meta.themes.setupPaths(next);
-		},
-		function (next)	{
-			var plugins = require('../plugins');
-			plugins.prepareForBuild(targets, next);
-		},
-	], function (err) {
-		if (err) {
-			winston.error('[build] Encountered error preparing for build\n' + err.stack);
-			return callback(err);
-		}
-
-		callback();
-	});
->>>>>>> 0d9461b1
 }
 
 var allTargets = Object.keys(targetHandlers).filter(function (name) {
