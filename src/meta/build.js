--- conflicted
+++ resolved
@@ -98,7 +98,6 @@
 async function beforeBuild(targets) {
 	require('colors');
 	process.stdout.write('  started'.green + '\n'.reset);
-<<<<<<< HEAD
 	try {
 		await db.init();
 		meta = require('./index');
@@ -109,29 +108,6 @@
 		winston.error('[build] Encountered error preparing for build: ' + err.stack);
 		throw err;
 	}
-=======
-
-	async.series([
-		function (next) {
-			db.init(next);
-		},
-		function (next) {
-			meta = require('./index');
-			meta.themes.setupPaths(next);
-		},
-		function (next)	{
-			var plugins = require('../plugins');
-			plugins.prepareForBuild(targets, next);
-		},
-	], function (err) {
-		if (err) {
-			winston.error('[build] Encountered error preparing for build', err.stack);
-			return callback(err);
-		}
-
-		callback();
-	});
->>>>>>> bffb830d
 }
 
 var allTargets = Object.keys(targetHandlers).filter(function (name) {
@@ -237,11 +213,7 @@
 		},
 	], function (err) {
 		if (err) {
-<<<<<<< HEAD
-			winston.error('[build] Encountered error during build step ' + err.stack);
-=======
 			winston.error('[build] Encountered error during build step', err.stack);
->>>>>>> bffb830d
 			return callback(err);
 		}
 
