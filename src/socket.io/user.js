'use strict';

const async = require('async');

const util = require('util');
const sleep = util.promisify(setTimeout);

const user = require('../user');
const topics = require('../topics');
const notifications = require('../notifications');
const messaging = require('../messaging');
const plugins = require('../plugins');
const meta = require('../meta');
const events = require('../events');
const emailer = require('../emailer');
const db = require('../database');
const userController = require('../controllers/user');
const privileges = require('../privileges');
const utils = require('../utils');
<<<<<<< HEAD
const sockets = require('.');
=======
const flags = require('../flags');
>>>>>>> d6baf5c2

const SocketUser = module.exports;

require('./user/profile')(SocketUser);
require('./user/search')(SocketUser);
require('./user/status')(SocketUser);
require('./user/picture')(SocketUser);
require('./user/ban')(SocketUser);
require('./user/registration')(SocketUser);

SocketUser.exists = async function (socket, data) {
	if (!data || !data.username) {
		throw new Error('[[error:invalid-data]]');
	}
	return await meta.userOrGroupExists(data.username);
};

SocketUser.deleteAccount = async function (socket, data) {
	if (!socket.uid) {
		throw new Error('[[error:no-privileges]]');
	}
	const hasPassword = await user.hasPassword(socket.uid);
	if (hasPassword) {
		const ok = await user.isPasswordCorrect(socket.uid, data.password, socket.ip);
		if (!ok) {
			throw new Error('[[error:invalid-password]]');
		}
	}
	const isAdmin = await user.isAdministrator(socket.uid);
	if (isAdmin) {
		throw new Error('[[error:cant-delete-admin]]');
	}
	if (meta.config.allowAccountDelete !== 1) {
		throw new Error('[[error:no-privileges]]');
	}

	await flags.resolveFlag('user', socket.uid, socket.uid);
	const userData = await user.deleteAccount(socket.uid);

	require('./index').server.sockets.emit('event:user_status_change', { uid: socket.uid, status: 'offline' });

	await events.log({
		type: 'user-delete',
		uid: socket.uid,
		targetUid: socket.uid,
		ip: socket.ip,
		username: userData.username,
		email: userData.email,
	});
};

SocketUser.emailExists = async function (socket, data) {
	if (!data || !data.email) {
		throw new Error('[[error:invalid-data]]');
	}
	return await user.email.exists(data.email);
};

SocketUser.emailConfirm = async function (socket) {
	if (!socket.uid) {
		throw new Error('[[error:no-privileges]]');
	}

	if (!meta.config.requireEmailConfirmation) {
		throw new Error('[[error:email-confirmations-are-disabled]]');
	}

	return await user.email.sendValidationEmail(socket.uid);
};


// Password Reset
SocketUser.reset = {};

SocketUser.reset.send = async function (socket, email) {
	if (!email) {
		throw new Error('[[error:invalid-data]]');
	}

	if (meta.config['password:disableEdit']) {
		throw new Error('[[error:no-privileges]]');
	}
	async function logEvent(text) {
		await events.log({
			type: 'password-reset',
			text: text,
			ip: socket.ip,
			uid: socket.uid,
			email: email,
		});
	}
	try {
		await user.reset.send(email);
		await logEvent('[[success:success]]');
		await sleep(2500);
	} catch (err) {
		await logEvent(err.message);
		const internalErrors = ['[[error:invalid-email]]', '[[error:reset-rate-limited]]'];
		if (!internalErrors.includes(err.message)) {
			throw err;
		}
	}
};

SocketUser.reset.commit = async function (socket, data) {
	if (!data || !data.code || !data.password) {
		throw new Error('[[error:invalid-data]]');
	}
	const [uid] = await Promise.all([
		db.getObjectField('reset:uid', data.code),
		user.reset.commit(data.code, data.password),
		plugins.fireHook('action:password.reset', { uid: socket.uid }),
	]);

	await events.log({
		type: 'password-reset',
		uid: uid,
		ip: socket.ip,
	});

	const username = await user.getUserField(uid, 'username');
	const now = new Date();
	const parsedDate = now.getFullYear() + '/' + (now.getMonth() + 1) + '/' + now.getDate();
	emailer.send('reset-notify', uid, {
		username: username,
		date: parsedDate,
		subject: '[[email:reset.notify.subject]]',
	});
};

SocketUser.isFollowing = async function (socket, data) {
	if (!socket.uid || !data.uid) {
		return false;
	}

	return await user.isFollowing(socket.uid, data.uid);
};

SocketUser.follow = async function (socket, data) {
	sockets.warnDeprecated(socket, 'POST /api/v1/users/follow');

	if (!socket.uid || !data) {
		throw new Error('[[error:invalid-data]]');
	}

	await toggleFollow('follow', socket.uid, data.uid);
	const userData = await user.getUserFields(socket.uid, ['username', 'userslug']);
	const notifObj = await notifications.create({
		type: 'follow',
		bodyShort: '[[notifications:user-started-following-you, ' + userData.username + ']]',
		nid: 'follow:' + data.uid + ':uid:' + socket.uid,
		from: socket.uid,
		path: '/uid/' + data.uid + '/followers',
		mergeId: 'notifications:user-started-following-you',
	});
	if (!notifObj) {
		return;
	}
	notifObj.user = userData;
	await notifications.push(notifObj, [data.uid]);
};

SocketUser.unfollow = async function (socket, data) {
	sockets.warnDeprecated(socket, 'DELETE /api/v1/users/unfollow');

	if (!socket.uid || !data) {
		throw new Error('[[error:invalid-data]]');
	}
	await toggleFollow('unfollow', socket.uid, data.uid);
};

async function toggleFollow(method, uid, theiruid) {
	await user[method](uid, theiruid);
	plugins.fireHook('action:user.' + method, {
		fromUid: uid,
		toUid: theiruid,
	});
}

SocketUser.saveSettings = async function (socket, data) {
	if (!socket.uid || !data || !data.settings) {
		throw new Error('[[error:invalid-data]]');
	}
	const canEdit = await privileges.users.canEdit(socket.uid, data.uid);
	if (!canEdit) {
		throw new Error('[[error:no-privileges]]');
	}
	return await user.saveSettings(data.uid, data.settings);
};

SocketUser.setTopicSort = async function (socket, sort) {
	await user.setSetting(socket.uid, 'topicPostSort', sort);
};

SocketUser.setCategorySort = async function (socket, sort) {
	await user.setSetting(socket.uid, 'categoryTopicSort', sort);
};

SocketUser.getUnreadCount = async function (socket) {
	if (!socket.uid) {
		return 0;
	}
	return await topics.getTotalUnread(socket.uid, '');
};

SocketUser.getUnreadChatCount = async function (socket) {
	if (!socket.uid) {
		return 0;
	}
	return await messaging.getUnreadCount(socket.uid);
};

SocketUser.getUnreadCounts = async function (socket) {
	if (!socket.uid) {
		return {};
	}
	const results = await utils.promiseParallel({
		unreadCounts: topics.getUnreadTids({ uid: socket.uid, count: true }),
		unreadChatCount: messaging.getUnreadCount(socket.uid),
		unreadNotificationCount: user.notifications.getUnreadCount(socket.uid),
	});
	results.unreadTopicCount = results.unreadCounts[''];
	results.unreadNewTopicCount = results.unreadCounts.new;
	results.unreadWatchedTopicCount = results.unreadCounts.watched;
	results.unreadUnrepliedTopicCount = results.unreadCounts.unreplied;
	return results;
};

SocketUser.invite = async function (socket, email) {
	if (!email || !socket.uid) {
		throw new Error('[[error:invalid-data]]');
	}

	const registrationType = meta.config.registrationType;
	if (registrationType !== 'invite-only' && registrationType !== 'admin-invite-only') {
		throw new Error('[[error:forum-not-invite-only]]');
	}

	const isAdmin = await user.isAdministrator(socket.uid);
	if (registrationType === 'admin-invite-only' && !isAdmin) {
		throw new Error('[[error:no-privileges]]');
	}

	const max = meta.config.maximumInvites;
	email = email.split(',').map(email => email.trim()).filter(Boolean);

	await async.eachSeries(email, async function (email) {
		let invites = 0;
		if (max) {
			invites = await user.getInvitesNumber(socket.uid);
		}
		if (!isAdmin && max && invites >= max) {
			throw new Error('[[error:invite-maximum-met, ' + invites + ', ' + max + ']]');
		}

		await user.sendInvitationEmail(socket.uid, email);
	});
};

SocketUser.getUserByUID = async function (socket, uid) {
	return await userController.getUserDataByField(socket.uid, 'uid', uid);
};

SocketUser.getUserByUsername = async function (socket, username) {
	return await userController.getUserDataByField(socket.uid, 'username', username);
};

SocketUser.getUserByEmail = async function (socket, email) {
	return await userController.getUserDataByField(socket.uid, 'email', email);
};

SocketUser.setModerationNote = async function (socket, data) {
	if (!socket.uid || !data || !data.uid || !data.note) {
		throw new Error('[[error:invalid-data]]');
	}
	const noteData = {
		uid: socket.uid,
		note: data.note,
		timestamp: Date.now(),
	};
	let canEdit = await privileges.users.canEdit(socket.uid, data.uid);
	if (!canEdit) {
		canEdit = await user.isModeratorOfAnyCategory(socket.uid);
	}
	if (!canEdit) {
		throw new Error('[[error:no-privileges]]');
	}
	await db.sortedSetAdd('uid:' + data.uid + ':moderation:notes', noteData.timestamp, noteData.timestamp);
	await db.setObject('uid:' + data.uid + ':moderation:note:' + noteData.timestamp, noteData);
};

SocketUser.deleteUpload = async function (socket, data) {
	if (!data || !data.name || !data.uid) {
		throw new Error('[[error:invalid-data]]');
	}
	await user.deleteUpload(socket.uid, data.uid, data.name);
};

SocketUser.gdpr = {};

SocketUser.gdpr.consent = async function (socket) {
	await user.setUserField(socket.uid, 'gdpr_consent', 1);
};

SocketUser.gdpr.check = async function (socket, data) {
	const isAdmin = await user.isAdministrator(socket.uid);
	if (!isAdmin) {
		data.uid = socket.uid;
	}
	return await db.getObjectField('user:' + data.uid, 'gdpr_consent');
};

require('../promisify')(SocketUser);<|MERGE_RESOLUTION|>--- conflicted
+++ resolved
@@ -17,11 +17,8 @@
 const userController = require('../controllers/user');
 const privileges = require('../privileges');
 const utils = require('../utils');
-<<<<<<< HEAD
 const sockets = require('.');
-=======
 const flags = require('../flags');
->>>>>>> d6baf5c2
 
 const SocketUser = module.exports;
 
