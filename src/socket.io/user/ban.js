--- conflicted
+++ resolved
@@ -7,11 +7,7 @@
 const privileges = require('../../privileges');
 const plugins = require('../../plugins');
 const translator = require('../../translator');
-<<<<<<< HEAD
-=======
-const utils = require('../../../public/src/utils');
 const flags = require('../../flags');
->>>>>>> d6baf5c2
 
 module.exports = function (SocketUser) {
 	SocketUser.banUsers = async function (socket, data) {
