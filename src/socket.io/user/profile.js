'use strict';

const winston = require('winston');

const user = require('../../user');
const meta = require('../../meta');
const events = require('../../events');
const privileges = require('../../privileges');
<<<<<<< HEAD
const sockets = require('..');
=======
const notifications = require('../../notifications');
const db = require('../../database');
>>>>>>> bffb830d

module.exports = function (SocketUser) {
	SocketUser.changeUsernameEmail = async function (socket, data) {
		sockets.warnDeprecated(socket, 'PUT /api/v1/users/:uid');

		if (!data || !data.uid || !socket.uid) {
			throw new Error('[[error:invalid-data]]');
		}
		await isPrivilegedOrSelfAndPasswordMatch(socket, data);
		return await SocketUser.updateProfile(socket, data);
	};

	SocketUser.updateCover = async function (socket, data) {
		if (!socket.uid) {
			throw new Error('[[error:no-privileges]]');
		}
		await user.isAdminOrGlobalModOrSelf(socket.uid, data.uid);
		await user.checkMinReputation(socket.uid, data.uid, 'min:rep:cover-picture');
		return await user.updateCoverPicture(data);
	};

	SocketUser.uploadCroppedPicture = async function (socket, data) {
		if (!socket.uid) {
			throw new Error('[[error:no-privileges]]');
		}
		await user.isAdminOrGlobalModOrSelf(socket.uid, data.uid);
		await user.checkMinReputation(socket.uid, data.uid, 'min:rep:profile-picture');
		return await user.uploadCroppedPicture(data);
	};

	SocketUser.removeCover = async function (socket, data) {
		if (!socket.uid) {
			throw new Error('[[error:no-privileges]]');
		}
		await user.isAdminOrGlobalModOrSelf(socket.uid, data.uid);
		await user.removeCoverPicture(data);
	};

	async function isPrivilegedOrSelfAndPasswordMatch(socket, data) {
		const uid = socket.uid;
		const isSelf = parseInt(uid, 10) === parseInt(data.uid, 10);

		const [isAdmin, isTargetAdmin, isGlobalMod] = await Promise.all([
			user.isAdministrator(uid),
			user.isAdministrator(data.uid),
			user.isGlobalModerator(uid),
		]);

		if ((isTargetAdmin && !isAdmin) || (!isSelf && !(isAdmin || isGlobalMod))) {
			throw new Error('[[error:no-privileges]]');
		}
		const [hasPassword, passwordMatch] = await Promise.all([
			user.hasPassword(data.uid),
			data.password ? user.isPasswordCorrect(data.uid, data.password, socket.ip) : false,
		]);

		if (isSelf && hasPassword && !passwordMatch) {
			throw new Error('[[error:invalid-password]]');
		}
	}

	SocketUser.changePassword = async function (socket, data) {
		sockets.warnDeprecated(socket, 'PUT /api/v1/users/:uid/password');

		if (!socket.uid) {
			throw new Error('[[error:invalid-uid]]');
		}

		if (!data || !data.uid) {
			throw new Error('[[error:invalid-data]]');
		}
		await user.changePassword(socket.uid, Object.assign(data, { ip: socket.ip }));
		await events.log({
			type: 'password-change',
			uid: socket.uid,
			targetUid: data.uid,
			ip: socket.ip,
		});
	};

	SocketUser.updateProfile = async function (socket, data) {
		sockets.warnDeprecated(socket, 'PUT /api/v1/users/:uid');

		if (!socket.uid) {
			throw new Error('[[error:invalid-uid]]');
		}

		if (!data || !data.uid) {
			throw new Error('[[error:invalid-data]]');
		}

		const oldUserData = await user.getUserFields(data.uid, ['email', 'username']);
		if (!oldUserData || !oldUserData.username) {
			throw new Error('[[error:invalid-data]]');
		}

		const [isAdminOrGlobalMod, canEdit] = await Promise.all([
			user.isAdminOrGlobalMod(socket.uid),
			privileges.users.canEdit(socket.uid, data.uid),
		]);

		if (!canEdit) {
			throw new Error('[[error:no-privileges]]');
		}

		if (!isAdminOrGlobalMod && meta.config['username:disableEdit']) {
			data.username = oldUserData.username;
		}

		if (!isAdminOrGlobalMod && meta.config['email:disableEdit']) {
			data.email = oldUserData.email;
		}

		const userData = await user.updateProfile(socket.uid, data);

		async function log(type, eventData) {
			eventData.type = type;
			eventData.uid = socket.uid;
			eventData.targetUid = data.uid;
			eventData.ip = socket.ip;
			await events.log(eventData);
		}

		if (userData.email !== oldUserData.email) {
			await log('email-change', { oldEmail: oldUserData.email, newEmail: userData.email });
		}

		if (userData.username !== oldUserData.username) {
			await log('username-change', { oldUsername: oldUserData.username, newUsername: userData.username });
		}
		return userData;
	};

	SocketUser.toggleBlock = async function (socket, data) {
		const [is] = await Promise.all([
			user.blocks.is(data.blockeeUid, data.blockerUid),
			user.blocks.can(socket.uid, data.blockerUid, data.blockeeUid),
		]);
		const isBlocked = is;
		await user.blocks[isBlocked ? 'remove' : 'add'](data.blockeeUid, data.blockerUid);
		return !isBlocked;
	};

	SocketUser.exportProfile = async function (socket, data) {
		await doExport(socket, data, 'profile');
	};

	SocketUser.exportPosts = async function (socket, data) {
		await doExport(socket, data, 'posts');
	};

	SocketUser.exportUploads = async function (socket, data) {
		await doExport(socket, data, 'uploads');
	};

	async function doExport(socket, data, type) {
		if (!socket.uid) {
			throw new Error('[[error:invalid-uid]]');
		}

		if (!data || !(parseInt(data.uid, 10) > 0)) {
			throw new Error('[[error:invalid-data]]');
		}

		await user.isAdminOrSelf(socket.uid, data.uid);

		const count = await db.incrObjectField('locks', 'export:' + data.uid + type);
		if (count > 1) {
			throw new Error('[[error:already-exporting]]');
		}

		const child = require('child_process').fork('./src/user/jobs/export-' + type + '.js', [], {
			env: process.env,
		});
		child.send({ uid: data.uid });
		child.on('error', async function (err) {
			winston.error(err.stack);
			await db.deleteObjectField('locks', 'export:' + data.uid + type);
		});
		child.on('exit', async function () {
			await db.deleteObjectField('locks', 'export:' + data.uid + type);
			const userData = await user.getUserFields(data.uid, ['username', 'userslug']);
			const n = await notifications.create({
				bodyShort: '[[notifications:' + type + '-exported, ' + userData.username + ']]',
				path: '/api/user/uid/' + userData.userslug + '/export/' + type,
				nid: type + ':export:' + data.uid,
				from: data.uid,
			});
			await notifications.push(n, [socket.uid]);
			await events.log({
				type: 'export:' + type,
				uid: socket.uid,
				targetUid: data.uid,
				ip: socket.ip,
			});
		});
	}
};<|MERGE_RESOLUTION|>--- conflicted
+++ resolved
@@ -6,12 +6,9 @@
 const meta = require('../../meta');
 const events = require('../../events');
 const privileges = require('../../privileges');
-<<<<<<< HEAD
 const sockets = require('..');
-=======
 const notifications = require('../../notifications');
 const db = require('../../database');
->>>>>>> bffb830d
 
 module.exports = function (SocketUser) {
 	SocketUser.changeUsernameEmail = async function (socket, data) {
