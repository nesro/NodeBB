--- conflicted
+++ resolved
@@ -37,32 +37,6 @@
 			}, callback);
 			break;
 
-<<<<<<< HEAD
-	case 'notification':
-		async.waterfall([
-			function (next) {
-				notifications.create({
-					type: 'test',
-					bodyShort: '[[email:notif.test.short]]',
-					bodyLong: '[[email:notif.test.long]]',
-					nid: 'uid:' + socket.uid + ':test',
-					path: '/',
-					from: socket.uid,
-				}, next);
-			},
-			function (notifObj, next) {
-				emailer.send('notification', socket.uid, {
-					path: notifObj.path,
-					subject: utils.stripHTMLTags(notifObj.subject || '[[notifications:new-notification]]'),
-					intro: utils.stripHTMLTags(notifObj.bodyShort),
-					body: notifObj.bodyLong || '',
-					notification: notifObj,
-					showUnsubscribe: true,
-				}, next);
-			},
-		], callback);
-		break;
-=======
 		case 'notification':
 			async.waterfall([
 				function (next) {
@@ -78,7 +52,7 @@
 				function (notifObj, next) {
 					emailer.send('notification', socket.uid, {
 						path: notifObj.path,
-						subject: utils.stripHTMLTags(notifObj.subject || '[[notifications:new_notification]]'),
+						subject: utils.stripHTMLTags(notifObj.subject || '[[notifications:new-notification]]'),
 						intro: utils.stripHTMLTags(notifObj.bodyShort),
 						body: notifObj.bodyLong || '',
 						notification: notifObj,
@@ -87,7 +61,6 @@
 				},
 			], callback);
 			break;
->>>>>>> 842b8abb
 
 		default:
 			emailer.send(data.template, socket.uid, payload, callback);
