'use strict';

const async = require('async');
const winston = require('winston');

const db = require('../../database');
const groups = require('../../groups');
const user = require('../../user');
const events = require('../../events');
const meta = require('../../meta');
const plugins = require('../../plugins');
const translator = require('../../translator');
<<<<<<< HEAD
const sockets = require('../index');
=======
const flags = require('../../flags');
>>>>>>> d6baf5c2

const User = module.exports;

User.makeAdmins = async function (socket, uids) {
	if (!Array.isArray(uids)) {
		throw new Error('[[error:invalid-data]]');
	}
	const userData = await user.getUsersFields(uids, ['banned']);
	userData.forEach((userData) => {
		if (userData && userData.banned) {
			throw new Error('[[error:cant-make-banned-users-admin]]');
		}
	});
	for (const uid of uids) {
		/* eslint-disable no-await-in-loop */
		await groups.join('administrators', uid);
		await events.log({
			type: 'user-makeAdmin',
			uid: socket.uid,
			targetUid: uid,
			ip: socket.ip,
		});
	}
};

User.removeAdmins = async function (socket, uids) {
	if (!Array.isArray(uids)) {
		throw new Error('[[error:invalid-data]]');
	}
	for (const uid of uids) {
		/* eslint-disable no-await-in-loop */
		const count = await groups.getMemberCount('administrators');
		if (count === 1) {
			throw new Error('[[error:cant-remove-last-admin]]');
		}
		await groups.leave('administrators', uid);
		await events.log({
			type: 'user-removeAdmin',
			uid: socket.uid,
			targetUid: uid,
			ip: socket.ip,
		});
	}
};

User.createUser = async function (socket, userData) {
	sockets.warnDeprecated(socket, 'POST /api/v1/users');

	if (!userData) {
		throw new Error('[[error:invalid-data]]');
	}
	return await user.create(userData);
};

User.resetLockouts = async function (socket, uids) {
	if (!Array.isArray(uids)) {
		throw new Error('[[error:invalid-data]]');
	}
	await Promise.all(uids.map(uid => user.auth.resetLockout(uid)));
};

User.validateEmail = async function (socket, uids) {
	if (!Array.isArray(uids)) {
		throw new Error('[[error:invalid-data]]');
	}

	uids = uids.filter(uid => parseInt(uid, 10));
	await db.setObjectField(uids.map(uid => 'user:' + uid), 'email:confirmed', 1);
	await db.sortedSetRemove('users:notvalidated', uids);
};

User.sendValidationEmail = async function (socket, uids) {
	if (!Array.isArray(uids)) {
		throw new Error('[[error:invalid-data]]');
	}

	if (!meta.config.requireEmailConfirmation) {
		throw new Error('[[error:email-confirmations-are-disabled]]');
	}

	await async.eachLimit(uids, 50, async function (uid) {
		await user.email.sendValidationEmail(uid, { force: true });
	});
};

User.sendPasswordResetEmail = async function (socket, uids) {
	if (!Array.isArray(uids)) {
		throw new Error('[[error:invalid-data]]');
	}

	uids = uids.filter(uid => parseInt(uid, 10));

	await Promise.all(uids.map(async function (uid) {
		const userData = await user.getUserFields(uid, ['email', 'username']);
		if (!userData.email) {
			throw new Error('[[error:user-doesnt-have-email, ' + userData.username + ']]');
		}
		await user.reset.send(userData.email);
	}));
};

User.forcePasswordReset = async function (socket, uids) {
	if (!Array.isArray(uids)) {
		throw new Error('[[error:invalid-data]]');
	}

	uids = uids.filter(uid => parseInt(uid, 10));

	await db.setObjectField(uids.map(uid => 'user:' + uid), 'passwordExpiry', Date.now());
	await user.auth.revokeAllSessions(uids);
};

User.deleteUsers = async function (socket, uids) {
	deleteUsers(socket, uids, async function (uid) {
		return await user.deleteAccount(uid);
	});
};

User.deleteUsersContent = async function (socket, uids) {
	if (!Array.isArray(uids)) {
		throw new Error('[[error:invalid-data]]');
	}
	const isMembers = await groups.isMembers(uids, 'administrators');
	if (isMembers.includes(true)) {
		throw new Error('[[error:cant-delete-other-admins]]');
	}

	await Promise.all(uids.map(async (uid) => {
		await user.deleteContent(socket.uid, uid);
	}));
};

User.deleteUsersAndContent = async function (socket, uids) {
	sockets.warnDeprecated(socket, 'DELETE /api/v1/users or DELETE /api/v1/users/:uid');

	deleteUsers(socket, uids, async function (uid) {
		return await user.delete(socket.uid, uid);
	});
};

async function deleteUsers(socket, uids, method) {
	if (!Array.isArray(uids)) {
		throw new Error('[[error:invalid-data]]');
	}
	const isMembers = await groups.isMembers(uids, 'administrators');
	if (isMembers.includes(true)) {
		throw new Error('[[error:cant-delete-other-admins]]');
	}
	async function doDelete(uid) {
		await flags.resolveFlag('user', uid, socket.uid);
		const userData = await method(uid);
		await events.log({
			type: 'user-delete',
			uid: socket.uid,
			targetUid: uid,
			ip: socket.ip,
			username: userData.username,
			email: userData.email,
		});
		plugins.fireHook('action:user.delete', {
			callerUid: socket.uid,
			uid: uid,
			ip: socket.ip,
		});
	}
	try {
		await Promise.all(uids.map(uid => doDelete(uid)));
	} catch (err) {
		winston.error(err.stack);
	}
}

User.search = async function (socket, data) {
	// TODO: deprecate
	const searchData = await user.search({
		query: data.query,
		searchBy: data.searchBy,
		uid: socket.uid,
	});

	if (!searchData.users.length) {
		return searchData;
	}

	const uids = searchData.users.map(user => user && user.uid);
	const userInfo = await user.getUsersFields(uids, ['email', 'flags', 'lastonline', 'joindate']);

	searchData.users.forEach(function (user, index) {
		if (user && userInfo[index]) {
			user.email = userInfo[index].email;
			user.flags = userInfo[index].flags || 0;
			user.lastonlineISO = userInfo[index].lastonlineISO;
			user.joindateISO = userInfo[index].joindateISO;
		}
	});
	return searchData;
};

User.restartJobs = async function () {
	user.startJobs();
};

User.loadGroups = async function (socket, uids) {
	const [userData, groupData] = await Promise.all([
		user.getUsersData(uids),
		groups.getUserGroupsFromSet('groups:createtime', uids),
	]);
	userData.forEach((data, index) => {
		data.groups = groupData[index].filter(group => !groups.isPrivilegeGroup(group.name));
		data.groups.forEach((group) => {
			group.nameEscaped = translator.escape(group.displayName);
		});
	});
	return { users: userData };
};<|MERGE_RESOLUTION|>--- conflicted
+++ resolved
@@ -10,11 +10,8 @@
 const meta = require('../../meta');
 const plugins = require('../../plugins');
 const translator = require('../../translator');
-<<<<<<< HEAD
 const sockets = require('../index');
-=======
 const flags = require('../../flags');
->>>>>>> d6baf5c2
 
 const User = module.exports;
 
