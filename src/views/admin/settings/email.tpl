<!-- IMPORT admin/partials/settings/header.tpl -->

<div class="row">
	<div class="col-sm-2 col-12 settings-header">[[admin/settings/email:email-settings]]</div>
	<div class="col-sm-10 col-12">
		<form>
			<div class="form-group">
				<label for="email:from"><strong>[[admin/settings/email:address]]</strong></label>
				<small class="form-text text-muted">[[admin/settings/email:address-help]]</small>
				<input type="text" class="form-control input-lg" id="email:from" data-field="email:from" placeholder="info@example.org" /><br />
			</div>
			<div class="form-group">
				<label for="email:from_name"><strong>From Name</strong></label>
				<small class="form-text text-muted">[[admin/settings/email:from-help]]</small>
				<input type="text" class="form-control input-lg" id="email:from_name" data-field="email:from_name" placeholder="NodeBB" /><br />
			</div>
<<<<<<< HEAD
			<div class="row">
				<div class="form-group col-sm-6">
					<label for="email:sendmail:rateLimit">[[admin/settings/email:sendmail-rate-limit]]</label>
					<input type="number" data-field="email:sendmail:rateLimit" id="email:sendmail:rateLimit" class="form-control" placeholder="2" />
				</div>
				<div class="form-group col-sm-6">
					<label for="email:sendmail:rateDelta">[[admin/settings/email:sendmail-rate-delta]]</label>
					<input type="number" data-field="email:sendmail:rateDelta" id="email:sendmail:rateDelta" class="form-control" placeholder="1000" />
				</div>
				<p class="col-12 help-block">
					[[admin/settings/email:sendmail-rate-help]]
				</p>
			</div>
=======
>>>>>>> 46ab2711
		</form>
	</div>
</div>

<div class="row">
	<div class="col-sm-2 col-12 settings-header">[[admin/settings/email:smtp-transport]]</div>
	<div class="col-sm-10 col-12">
		<div class="alert alert-warning">
			<p>
				[[admin/settings/email:smtp-transport-help]]
			</p>
		</div>
		<form>
			<div class="checkbox">
				<label for="email:smtpTransport:enabled" class="mdl-switch mdl-js-switch mdl-js-ripple-effect">
					<input class="mdl-switch__input" type="checkbox" id="email:smtpTransport:enabled" data-field="email:smtpTransport:enabled" name="email:smtpTransport:enabled" />
					<span class="mdl-switch__label">[[admin/settings/email:smtp-transport.enabled]]</span>
				</label>
			</div>
			<div class="form-group">
				<div class="checkbox">
					<label for="email:smtpTransport:pool" class="mdl-switch mdl-js-switch mdl-js-ripple-effect">
						<input class="mdl-switch__input" type="checkbox" id="email:smtpTransport:pool" data-field="email:smtpTransport:pool" name="email:smtpTransport:pool" />
						<span class="mdl-switch__label">[[admin/settings/email:smtp-transport.pool]]</span>
					</label>
				</div>
				<p class="col-xs-12 help-block">
					[[admin/settings/email:smtp-transport.pool-help]]
				</p>
			</div>
			<div class="form-group">
				<label for="email:smtpTransport:service"><strong>[[admin/settings/email:smtp-transport.service]]</strong></label>
				<select class="form-control input-lg" id="email:smtpTransport:service" data-field="email:smtpTransport:service">
					<option value="nodebb-custom-smtp" style="font-weight: bold">[[admin/settings/email:smtp-transport.service-custom]]</option>
					<option style="font-size: 10px" disabled>&nbsp;</option>

					<!-- BEGIN services -->
					<option value="@value">@value</option>
					<!-- END services -->
				</select>
				<p class="help-block">
					[[admin/settings/email:smtp-transport.service-help]]
					<br>
					[[admin/settings/email:smtp-transport.gmail-warning1]]
					<br>
					[[admin/settings/email:smtp-transport.gmail-warning2]]
				</p>
			</div>
			<div class="form-group well" id="email:smtpTransport:custom-service" style="display: none">
				<h5>Custom Service</h5>

				<label for="email:smtpTransport:host">[[admin/settings/email:smtp-transport.host]]</label>
				<input type="text" class="form-control input-md" id="email:smtpTransport:host" data-field="email:smtpTransport:host" placeholder="smtp.example.org">

				<label for="email:smtpTransport:port">[[admin/settings/email:smtp-transport.port]]</label>
				<input type="text" class="form-control input-md" id="email:smtpTransport:port" data-field="email:smtpTransport:port" placeholder="5555">

				<label for="email:smtpTransport:security">[[admin/settings/email:smtp-transport.security]]</label>
				<select class="form-control" id="email:smtpTransport:security" data-field="email:smtpTransport:security">
					<option value="ENCRYPTED">[[admin/settings/email:smtp-transport.security-encrypted]]</option>
					<option value="STARTTLS">[[admin/settings/email:smtp-transport.security-starttls]]</option>
					<option value="NONE">[[admin/settings/email:smtp-transport.security-none]]</option>
				</select>
			</div>
			<div class="form-group">
				<label for="email:smtpTransport:user"><strong>[[admin/settings/email:smtp-transport.username]]</strong></label>
				<input type="text" class="form-control input-lg" data-field="email:smtpTransport:user" placeholder="admin@example.org" />
				<small class="form-text text-muted">[[admin/settings/email:smtp-transport.username-help]]</small>
			</div>
			<div class="form-group">
				<label for="email:smtpTransport:pass"><strong>[[admin/settings/email:smtp-transport.password]]</strong></label>
				<input type="password" class="form-control input-lg" data-field="email:smtpTransport:pass" />
			</div>
		</form>
	</div>
</div>

<div class="row">
	<div class="col-sm-2 col-12 settings-header">[[admin/settings/email:template]]</div>
	<div class="col-sm-10 col-12">
		<label>[[admin/settings/email:template.select]]</label><br />
		<select id="email-editor-selector" class="form-control">
			<!-- BEGIN emails -->
			<option value="{emails.path}">{emails.path}</option>
			<!-- END emails -->
		</select>
		<br />
		<div id="email-editor"></div>
		<input type="hidden" id="email-editor-holder" value="" data-field="" />
		<br />
		<button class="btn btn-warning" type="button" data-action="email.revert">[[admin/settings/email:template.revert]]</button>
	</div>
</div>

<div class="row">
	<div class="col-sm-2 col-12 settings-header">[[admin/settings/email:testing]]</div>
	<div class="col-sm-10 col-12">
		<div class="form-group">
			<label>[[admin/settings/email:testing.select]]</label>
			<select id="test-email" class="form-control">
				<!-- BEGIN sendable -->
				<option value="{sendable.path}">{sendable.path}</option>
				<!-- END sendable -->
			</select>
		</div>
		<button class="btn btn-primary" type="button" data-action="email.test">[[admin/settings/email:testing.send]]</button>
		<small class="form-text text-muted">[[admin/settings/email:testing.send-help]]</small>
	</div>
</div>

<div class="row">
	<div class="col-sm-2 col-12 settings-header">[[admin/settings/email:subscriptions]]</div>
	<div class="col-sm-10 col-12">
		<form>
			<div class="checkbox">
				<label for="disableEmailSubscriptions" class="mdl-switch mdl-js-switch mdl-js-ripple-effect">
					<input class="mdl-switch__input" type="checkbox" id="disableEmailSubscriptions" data-field="disableEmailSubscriptions" name="disableEmailSubscriptions" />
					<span class="mdl-switch__label">[[admin/settings/email:subscriptions.disable]]</span>
				</label>
			</div>

			<div class="form-group">
				<label for="digestHour"><strong>[[admin/settings/email:subscriptions.hour]]</strong></label>
				<input type="number" class="form-control input-lg" id="digestHour" data-field="digestHour" placeholder="17" min="0" max="24" />
				<small class="form-text text-muted">[[admin/settings/email:subscriptions.hour-help]]</small>
			</div>
		</form>
	</div>
</div>

<!-- IMPORT admin/partials/settings/footer.tpl --><|MERGE_RESOLUTION|>--- conflicted
+++ resolved
@@ -14,22 +14,6 @@
 				<small class="form-text text-muted">[[admin/settings/email:from-help]]</small>
 				<input type="text" class="form-control input-lg" id="email:from_name" data-field="email:from_name" placeholder="NodeBB" /><br />
 			</div>
-<<<<<<< HEAD
-			<div class="row">
-				<div class="form-group col-sm-6">
-					<label for="email:sendmail:rateLimit">[[admin/settings/email:sendmail-rate-limit]]</label>
-					<input type="number" data-field="email:sendmail:rateLimit" id="email:sendmail:rateLimit" class="form-control" placeholder="2" />
-				</div>
-				<div class="form-group col-sm-6">
-					<label for="email:sendmail:rateDelta">[[admin/settings/email:sendmail-rate-delta]]</label>
-					<input type="number" data-field="email:sendmail:rateDelta" id="email:sendmail:rateDelta" class="form-control" placeholder="1000" />
-				</div>
-				<p class="col-12 help-block">
-					[[admin/settings/email:sendmail-rate-help]]
-				</p>
-			</div>
-=======
->>>>>>> 46ab2711
 		</form>
 	</div>
 </div>
