
'use strict';

const async = require('async');
const validator = require('validator');

const utils = require('../utils');
const meta = require('../meta');
const db = require('../database');
const groups = require('../groups');
const plugins = require('../plugins');

module.exports = function (User) {
	User.updateProfile = async function (uid, data) {
		let fields = [
			'username', 'email', 'fullname', 'website', 'location',
			'groupTitle', 'birthday', 'signature', 'aboutme',
		];
		if (!data.uid) {
			throw new Error('[[error:invalid-update-uid]]');
		}
		const updateUid = data.uid;

		const result = await plugins.fireHook('filter:user.updateProfile', { uid: uid, data: data, fields: fields });
		fields = result.fields;
		data = result.data;

		await validateData(uid, data);

		const oldData = await User.getUserFields(updateUid, fields);

		await async.each(fields, async function (field) {
			if (!(data[field] !== undefined && typeof data[field] === 'string')) {
				return;
			}

			data[field] = data[field].trim();

			if (field === 'email') {
				return await updateEmail(updateUid, data.email);
			} else if (field === 'username') {
				return await updateUsername(updateUid, data.username);
			} else if (field === 'fullname') {
				return await updateFullname(updateUid, data.fullname);
			}

			await User.setUserField(updateUid, field, data[field]);
		});
		plugins.fireHook('action:user.updateProfile', { uid: uid, data: data, fields: fields, oldData: oldData });
		return await User.getUserFields(updateUid, ['email', 'username', 'userslug', 'picture', 'icon:text', 'icon:bgColor']);
	};

	async function validateData(callerUid, data) {
		await isEmailAvailable(data, data.uid);
		await isUsernameAvailable(data, data.uid);
		await isWebsiteValid(callerUid, data);
		await isAboutMeValid(callerUid, data);
		await isSignatureValid(callerUid, data);
		isFullnameValid(data);
		isLocationValid(data);
		isBirthdayValid(data);
		isGroupTitleValid(data);
	}

	async function isEmailAvailable(data, uid) {
		if (!data.email) {
			return;
		}

		if (!utils.isEmailValid(data.email)) {
			throw new Error('[[error:invalid-email]]');
		}
		const email = await User.getUserField(uid, 'email');
		if (email === data.email) {
			return;
		}
		const available = await User.email.available(data.email);
		if (!available) {
			throw new Error('[[error:email-taken]]');
		}
	}

	async function isUsernameAvailable(data, uid) {
		if (!data.username) {
			return;
		}
		data.username = data.username.trim();
		const userData = await User.getUserFields(uid, ['username', 'userslug']);
		var userslug = utils.slugify(data.username);

		if (data.username.length < meta.config.minimumUsernameLength) {
			throw new Error('[[error:username-too-short]]');
		}

		if (data.username.length > meta.config.maximumUsernameLength) {
			throw new Error('[[error:username-too-long]]');
		}

		if (!utils.isUserNameValid(data.username) || !userslug) {
			throw new Error('[[error:invalid-username]]');
		}

		if (userslug === userData.userslug) {
			return;
		}
		const exists = await User.existsBySlug(userslug);
		if (exists) {
			throw new Error('[[error:username-taken]]');
		}
	}

	async function isWebsiteValid(callerUid, data) {
		if (!data.website) {
			return;
		}
		if (data.website.length > 255) {
			throw new Error('[[error:invalid-website]]');
		}
		await User.checkMinReputation(callerUid, data.uid, 'min:rep:website');
	}

	async function isAboutMeValid(callerUid, data) {
		if (!data.aboutme) {
			return;
		}
		if (data.aboutme !== undefined && data.aboutme.length > meta.config.maximumAboutMeLength) {
			throw new Error('[[error:about-me-too-long, ' + meta.config.maximumAboutMeLength + ']]');
		}

		await User.checkMinReputation(callerUid, data.uid, 'min:rep:aboutme');
	}

	async function isSignatureValid(callerUid, data) {
		if (!data.signature) {
			return;
		}
		if (data.signature !== undefined && data.signature.length > meta.config.maximumSignatureLength) {
			throw new Error('[[error:signature-too-long, ' + meta.config.maximumSignatureLength + ']]');
		}
		await User.checkMinReputation(callerUid, data.uid, 'min:rep:signature');
	}

	function isFullnameValid(data) {
		if (data.fullname && (validator.isURL(data.fullname) || data.fullname.length > 255)) {
			throw new Error('[[error:invalid-fullname]]');
		}
	}

	function isLocationValid(data) {
		if (data.location && (validator.isURL(data.location) || data.location.length > 255)) {
			throw new Error('[[error:invalid-location]]');
		}
	}

	function isBirthdayValid(data) {
		if (!data.birthday) {
			return;
		}

		const result = new Date(data.birthday);
		if (result && result.toString() === 'Invalid Date') {
			throw new Error('[[error:invalid-birthday]]');
		}
	}

	function isGroupTitleValid(data) {
		function checkTitle(title) {
			if (title === 'registered-users' || groups.isPrivilegeGroup(title)) {
				throw new Error('[[error:invalid-group-title]]');
			}
		}
		if (!data.groupTitle) {
			return;
		}
		let groupTitles = [];
		if (validator.isJSON(data.groupTitle)) {
			groupTitles = JSON.parse(data.groupTitle);
			if (!Array.isArray(groupTitles)) {
				throw new Error('[[error:invalid-group-title]]');
			}
			groupTitles.forEach(title => checkTitle(title));
		} else {
			groupTitles = [data.groupTitle];
			checkTitle(data.groupTitle);
		}
		if (!meta.config.allowMultipleBadges && groupTitles.length > 1) {
			data.groupTitle = JSON.stringify(groupTitles[0]);
		}
	}

	User.checkMinReputation = async function (callerUid, uid, setting) {
		const isSelf = parseInt(callerUid, 10) === parseInt(uid, 10);
		if (!isSelf || meta.config['reputation:disabled']) {
			return;
		}
		const reputation = await User.getUserField(uid, 'reputation');
		if (reputation < meta.config[setting]) {
			throw new Error('[[error:not-enough-reputation-' + setting.replace(/:/g, '-') + ']]');
		}
	};

	async function updateEmail(uid, newEmail) {
		let oldEmail = await User.getUserField(uid, 'email');
		oldEmail = oldEmail || '';
		if (oldEmail === newEmail) {
			return;
		}

		await db.sortedSetRemove('email:uid', oldEmail.toLowerCase());
		await db.sortedSetRemove('email:sorted', oldEmail.toLowerCase() + ':' + uid);
		await User.auth.revokeAllSessions(uid);

		await Promise.all([
			db.sortedSetAddBulk([
				['email:uid', uid, newEmail.toLowerCase()],
				['email:sorted', 0, newEmail.toLowerCase() + ':' + uid],
				['user:' + uid + ':emails', Date.now(), newEmail + ':' + Date.now()],
				['users:notvalidated', Date.now(), uid],
			]),
			User.setUserFields(uid, { email: newEmail, 'email:confirmed': 0 }),
			User.reset.cleanByUid(uid),
		]);

		if (meta.config.requireEmailConfirmation && newEmail) {
			await User.email.sendValidationEmail(uid, {
				email: newEmail,
				subject: '[[email:email.verify-your-email.subject]]',
				template: 'verify-email',
			});
		}
	}

	async function updateUsername(uid, newUsername) {
		if (!newUsername) {
			return;
		}
		const userData = await User.getUserFields(uid, ['username', 'userslug']);
		if (userData.username === newUsername) {
			return;
		}
		const newUserslug = utils.slugify(newUsername);
		const now = Date.now();
		await Promise.all([
			updateUidMapping('username', uid, newUsername, userData.username),
			updateUidMapping('userslug', uid, newUserslug, userData.userslug),
			db.sortedSetAdd('user:' + uid + ':usernames', now, newUsername + ':' + now),
		]);
		await db.sortedSetRemove('username:sorted', userData.username.toLowerCase() + ':' + uid);
		await db.sortedSetAdd('username:sorted', 0, newUsername.toLowerCase() + ':' + uid);
	}

	async function updateUidMapping(field, uid, value, oldValue) {
		if (value === oldValue) {
			return;
		}
		await db.sortedSetRemove(field + ':uid', oldValue);
		await User.setUserField(uid, field, value);
		if (value) {
			await db.sortedSetAdd(field + ':uid', uid, value);
		}
	}

	async function updateFullname(uid, newFullname) {
		const fullname = await User.getUserField(uid, 'fullname');
		await updateUidMapping('fullname', uid, newFullname, fullname);
	}

	User.changePassword = async function (uid, data) {
		if (uid <= 0 || !data || !data.uid) {
			throw new Error('[[error:invalid-uid]]');
		}
		User.isPasswordValid(data.newPassword);
		const [isAdmin, hasPassword] = await Promise.all([
			User.isAdministrator(uid),
			User.hasPassword(uid),
		]);

		if (meta.config['password:disableEdit'] && !isAdmin) {
			throw new Error('[[error:no-privileges]]');
		}

		const isSelf = parseInt(uid, 10) === parseInt(data.uid, 10);

		if (!isAdmin && !isSelf) {
			throw new Error('[[user:change_password_error_privileges]]');
		}

<<<<<<< HEAD
		if (!isAdminOrPasswordMatch) {
			throw new Error('[[user:change-password-error-wrong-current]]');
=======
		if (isSelf && hasPassword) {
			const correct = await User.isPasswordCorrect(data.uid, data.currentPassword, data.ip);
			if (!correct) {
				throw new Error('[[user:change_password_error_wrong_current]]');
			}
>>>>>>> 46ab2711
		}

		const hashedPassword = await User.hashPassword(data.newPassword);
		await Promise.all([
			User.setUserFields(data.uid, {
				password: hashedPassword,
				rss_token: utils.generateUUID(),
			}),
			User.reset.updateExpiry(data.uid),
			User.auth.revokeAllSessions(data.uid),
		]);

		plugins.fireHook('action:password.change', { uid: uid, targetUid: data.uid });
	};
};<|MERGE_RESOLUTION|>--- conflicted
+++ resolved
@@ -285,16 +285,11 @@
 			throw new Error('[[user:change_password_error_privileges]]');
 		}
 
-<<<<<<< HEAD
-		if (!isAdminOrPasswordMatch) {
-			throw new Error('[[user:change-password-error-wrong-current]]');
-=======
 		if (isSelf && hasPassword) {
 			const correct = await User.isPasswordCorrect(data.uid, data.currentPassword, data.ip);
 			if (!correct) {
-				throw new Error('[[user:change_password_error_wrong_current]]');
-			}
->>>>>>> 46ab2711
+				throw new Error('[[user:change-password-error-wrong-current]]');
+			}
 		}
 
 		const hashedPassword = await User.hashPassword(data.newPassword);
