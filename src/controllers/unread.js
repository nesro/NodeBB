--- conflicted
+++ resolved
@@ -22,17 +22,12 @@
 	if (!filterData.filters[filter]) {
 		return next();
 	}
-<<<<<<< HEAD
-	const [watchedCategories, userSettings, canPost] = await Promise.all([
+
+	const [watchedCategories, userSettings, canPost, isPrivileged] = await Promise.all([
 		getWatchedCategories(req.uid, cid, filter),
 		user.getSettings(req.uid),
 		helpers.canPostTopic(req.uid),
-=======
-	const [watchedCategories, userSettings, isPrivileged] = await Promise.all([
-		getWatchedCategories(req.uid, cid, filter),
-		user.getSettings(req.uid),
 		user.isPrivileged(req.uid),
->>>>>>> 649c64e4
 	]);
 
 	const page = parseInt(req.query.page, 10) || 1;
