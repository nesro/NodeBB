'use strict';

<<<<<<< HEAD
module.exports = {
=======
const privileges = require('../privileges');
const helpers = require('./helpers');

var adminController = {
>>>>>>> 8019d316
	dashboard: require('./admin/dashboard'),
	categories: require('./admin/categories'),
	privileges: require('./admin/privileges'),
	adminsMods: require('./admin/admins-mods'),
	tags: require('./admin/tags'),
	groups: require('./admin/groups'),
	digest: require('./admin/digest'),
	appearance: require('./admin/appearance'),
	extend: {
		widgets: require('./admin/widgets'),
		rewards: require('./admin/rewards'),
	},
	events: require('./admin/events'),
	hooks: require('./admin/hooks'),
	logs: require('./admin/logs'),
	errors: require('./admin/errors'),
	database: require('./admin/database'),
	cache: require('./admin/cache'),
	plugins: require('./admin/plugins'),
	settings: require('./admin/settings'),
	logger: require('./admin/logger'),
	themes: require('./admin/themes'),
	users: require('./admin/users'),
	uploads: require('./admin/uploads'),
	info: require('./admin/info'),
<<<<<<< HEAD
};
=======
};

adminController.routeIndex = async (req, res) => {
	const privilegeSet = await privileges.admin.get(req.uid);

	if (privilegeSet.superadmin || privilegeSet['admin:dashboard']) {
		return adminController.dashboard.get(req, res);
	} else if (privilegeSet['admin:categories']) {
		return helpers.redirect(res, 'admin/manage/categories');
	} else if (privilegeSet['admin:privileges']) {
		return helpers.redirect(res, 'admin/manage/privileges');
	} else if (privilegeSet['admin:users']) {
		return helpers.redirect(res, 'admin/manage/users');
	} else if (privilegeSet['admin:settings']) {
		return helpers.redirect(res, 'admin/settings/general');
	}

	return helpers.notAllowed(req, res);
};

module.exports = adminController;
>>>>>>> 8019d316
<|MERGE_RESOLUTION|>--- conflicted
+++ resolved
@@ -1,13 +1,9 @@
 'use strict';
 
-<<<<<<< HEAD
-module.exports = {
-=======
 const privileges = require('../privileges');
 const helpers = require('./helpers');
 
 var adminController = {
->>>>>>> 8019d316
 	dashboard: require('./admin/dashboard'),
 	categories: require('./admin/categories'),
 	privileges: require('./admin/privileges'),
@@ -33,9 +29,6 @@
 	users: require('./admin/users'),
 	uploads: require('./admin/uploads'),
 	info: require('./admin/info'),
-<<<<<<< HEAD
-};
-=======
 };
 
 adminController.routeIndex = async (req, res) => {
@@ -56,5 +49,4 @@
 	return helpers.notAllowed(req, res);
 };
 
-module.exports = adminController;
->>>>>>> 8019d316
+module.exports = adminController;