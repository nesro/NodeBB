--- conflicted
+++ resolved
@@ -254,10 +254,6 @@
 		if (userData.passwordExpiry && userData.passwordExpiry < Date.now()) {
 			winston.verbose('[auth] Triggering password reset for uid ' + userData.uid + ' due to password policy');
 			req.session.passwordExpired = true;
-<<<<<<< HEAD
-=======
-
->>>>>>> bb1a56f0
 			const code = await user.reset.generate(userData.uid);
 			res.status(200).send({
 				next: nconf.get('relative_path') + '/reset/' + code,
@@ -265,7 +261,6 @@
 		} else {
 			delete req.query.lang;
 			await authenticationController.doLogin(req, userData.uid);
-<<<<<<< HEAD
 
 			var destination;
 			if (req.session.returnTo) {
@@ -275,16 +270,6 @@
 				destination = nconf.get('relative_path') + '/';
 			}
 
-=======
-			var destination;
-			if (req.session.returnTo) {
-				destination = req.session.returnTo;
-				delete req.session.returnTo;
-			} else {
-				destination = nconf.get('relative_path') + '/';
-			}
-
->>>>>>> bb1a56f0
 			if (req.body.noscript === 'true') {
 				res.redirect(destination + '?loggedin');
 			} else {
