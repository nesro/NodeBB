'use strict';

const util = require('util');
const nconf = require('nconf');
const winston = require('winston');
const passport = require('passport');

const meta = require('../meta');
const user = require('../user');
const privileges = require('../privileges');
const plugins = require('../plugins');

const auth = require('../routes/authentication');

const controllers = {
	helpers: require('../controllers/helpers'),
	authentication: require('../controllers/authentication'),
};

module.exports = function (middleware) {
	async function authenticate(req, res, next, callback) {
		if (req.loggedIn) {
			return next();
<<<<<<< HEAD
		} else if (req.headers.hasOwnProperty('authorization')) {
			passport.authenticate('bearer', { session: false }, function (err, user) {
				if (err) { return next(err); }
				if (!user) { return callback(); }

				// If the token received was a master token, a _uid must also be present for all calls
				if (user.hasOwnProperty('uid')) {
					req.login(user, async function (err) {
						if (err) { return callback(err); }

						await controllers.authentication.onSuccessfulLogin(req, user.uid);
						req.uid = user.uid;
						req.loggedIn = req.uid > 0;
						next();
					});
				} else if (user.hasOwnProperty('master') && user.master === true) {
					if (req.body.hasOwnProperty('_uid') || req.query.hasOwnProperty('_uid')) {
						user.uid = req.body._uid || req.query._uid;
						delete user.master;

						req.login(user, async function (err) {
							if (err) { return callback(err); }

							await controllers.authentication.onSuccessfulLogin(req, user.uid);
							req.uid = user.uid;
							req.loggedIn = req.uid > 0;
							next();
						});
					} else {
						callback(new Error('A master token was received without a corresponding `_uid` in the request body'));
					}
				} else {
					winston.warn('[api/authenticate] Unable to find user after verifying token');
					callback();
				}
			})(req, res, next);
		} else if (plugins.hasListeners('response:middleware.authenticate')) {
			return plugins.fireHook('response:middleware.authenticate', {
				req: req,
				res: res,
				next: function (err) {
					if (err) {
						return next(err);
					}

					auth.setAuthVars(req, res, function () {
						if (req.loggedIn && req.user && req.user.uid) {
							return next();
						}

						callback();
					});
				},
=======
		}

		await plugins.fireHook('response:middleware.authenticate', {
			req: req,
			res: res,
			next: function () {},	// no-op for backwards compatibility
		});

		if (!res.headersSent) {
			auth.setAuthVars(req, res, function () {
				if (req.loggedIn && req.user && req.user.uid) {
					return next();
				}

				callback();
>>>>>>> 39a861f1
			});
		} else {
			callback();
		}
	}

	middleware.authenticate = function middlewareAuthenticate(req, res, next) {
		authenticate(req, res, next, function (err) {
			controllers.helpers.notAllowed(req, res, err);
		});
	};

	const authenticateAsync = util.promisify(middleware.authenticate);

	middleware.authenticateOrGuest = function authenticateOrGuest(req, res, next) {
		authenticate(req, res, next, next);
	};

	middleware.ensureSelfOrGlobalPrivilege = function ensureSelfOrGlobalPrivilege(req, res, next) {
		ensureSelfOrMethod(user.isAdminOrGlobalMod, req, res, next);
	};

	middleware.ensureSelfOrPrivileged = function ensureSelfOrPrivileged(req, res, next) {
		ensureSelfOrMethod(user.isPrivileged, req, res, next);
	};

	async function ensureSelfOrMethod(method, req, res, next) {
		/*
			The "self" part of this middleware hinges on you having used
			middleware.exposeUid prior to invoking this middleware.
		*/
		if (!req.loggedIn) {
			return controllers.helpers.notAllowed(req, res);
		}
		if (req.uid === parseInt(res.locals.uid, 10)) {
			return setImmediate(next);
		}
		const allowed = await method(req.uid);
		if (!allowed) {
			return controllers.helpers.notAllowed(req, res);
		}

		return next();
	}

	middleware.checkGlobalPrivacySettings = function checkGlobalPrivacySettings(req, res, next) {
		winston.warn('[middleware], checkGlobalPrivacySettings deprecated, use canViewUsers or canViewGroups');
		middleware.canViewUsers(req, res, next);
	};

	middleware.canViewUsers = async function canViewUsers(req, res, next) {
		if (parseInt(res.locals.uid, 10) === req.uid) {
			return next();
		}
		const canView = await privileges.global.can('view:users', req.uid);
		if (canView) {
			return next();
		}
		controllers.helpers.notAllowed(req, res);
	};

	middleware.canViewGroups = async function canViewGroups(req, res, next) {
		const canView = await privileges.global.can('view:groups', req.uid);
		if (canView) {
			return next();
		}
		controllers.helpers.notAllowed(req, res);
	};

	middleware.checkAccountPermissions = async function checkAccountPermissions(req, res, next) {
		// This middleware ensures that only the requested user and admins can pass
		await authenticateAsync(req, res);
		const uid = await user.getUidByUserslug(req.params.userslug);
		let allowed = await privileges.users.canEdit(req.uid, uid);
		if (allowed) {
			return next();
		}

		if (/user\/.+\/info$/.test(req.path)) {
			allowed = await privileges.global.can('view:users:info', req.uid);
		}
		if (allowed) {
			return next();
		}
		controllers.helpers.notAllowed(req, res);
	};

	middleware.redirectToAccountIfLoggedIn = async function redirectToAccountIfLoggedIn(req, res, next) {
		if (req.session.forceLogin || req.uid <= 0) {
			return next();
		}
		const userslug = await user.getUserField(req.uid, 'userslug');
		controllers.helpers.redirect(res, '/user/' + userslug);
	};

	middleware.redirectUidToUserslug = async function redirectUidToUserslug(req, res, next) {
		const uid = parseInt(req.params.uid, 10);
		if (uid <= 0) {
			return next();
		}
		const userslug = await user.getUserField(uid, 'userslug');
		if (!userslug) {
			return next();
		}
		const path = req.path.replace(/^\/api/, '')
			.replace('uid', 'user')
			.replace(uid, function () { return userslug; });
		controllers.helpers.redirect(res, path);
	};

	middleware.redirectMeToUserslug = async function redirectMeToUserslug(req, res) {
		const userslug = await user.getUserField(req.uid, 'userslug');
		if (!userslug) {
			return controllers.helpers.notAllowed(req, res);
		}
		const path = req.path.replace(/^(\/api)?\/me/, '/user/' + userslug);
		controllers.helpers.redirect(res, path);
	};

	middleware.isAdmin = async function isAdmin(req, res, next) {
		const isAdmin = await user.isAdministrator(req.uid);
		if (!isAdmin) {
			return controllers.helpers.notAllowed(req, res);
		}
		const hasPassword = await user.hasPassword(req.uid);
		if (!hasPassword) {
			return next();
		}

		const loginTime = req.session.meta ? req.session.meta.datetime : 0;
		const adminReloginDuration = meta.config.adminReloginDuration * 60000;
		const disabled = meta.config.adminReloginDuration === 0;
		if (disabled || (loginTime && parseInt(loginTime, 10) > Date.now() - adminReloginDuration)) {
			const timeLeft = parseInt(loginTime, 10) - (Date.now() - adminReloginDuration);
			if (req.session.meta && timeLeft < Math.min(300000, adminReloginDuration)) {
				req.session.meta.datetime += Math.min(300000, adminReloginDuration);
			}

			return next();
		}

		let returnTo = req.path;
		if (nconf.get('relative_path')) {
			returnTo = req.path.replace(new RegExp('^' + nconf.get('relative_path')), '');
		}
		returnTo = returnTo.replace(/^\/api/, '');

		req.session.returnTo = returnTo;
		req.session.forceLogin = 1;
		if (res.locals.isAPI) {
			controllers.helpers.formatApiResponse(401, res);
		} else {
			res.redirect(nconf.get('relative_path') + '/login?local=1');
		}
	};

	middleware.requireUser = function (req, res, next) {
		if (req.loggedIn) {
			return next();
		}

		res.status(403).render('403', { title: '[[global:403.title]]' });
	};

	middleware.registrationComplete = function registrationComplete(req, res, next) {
		// If the user's session contains registration data, redirect the user to complete registration
		if (!req.session.hasOwnProperty('registration')) {
			return setImmediate(next);
		}
		if (!req.path.endsWith('/register/complete')) {
			// Append user data if present
			req.session.registration.uid = req.uid;

			controllers.helpers.redirect(res, '/register/complete');
		} else {
			setImmediate(next);
		}
	};
};<|MERGE_RESOLUTION|>--- conflicted
+++ resolved
@@ -21,7 +21,6 @@
 	async function authenticate(req, res, next, callback) {
 		if (req.loggedIn) {
 			return next();
-<<<<<<< HEAD
 		} else if (req.headers.hasOwnProperty('authorization')) {
 			passport.authenticate('bearer', { session: false }, function (err, user) {
 				if (err) { return next(err); }
@@ -58,24 +57,6 @@
 					callback();
 				}
 			})(req, res, next);
-		} else if (plugins.hasListeners('response:middleware.authenticate')) {
-			return plugins.fireHook('response:middleware.authenticate', {
-				req: req,
-				res: res,
-				next: function (err) {
-					if (err) {
-						return next(err);
-					}
-
-					auth.setAuthVars(req, res, function () {
-						if (req.loggedIn && req.user && req.user.uid) {
-							return next();
-						}
-
-						callback();
-					});
-				},
-=======
 		}
 
 		await plugins.fireHook('response:middleware.authenticate', {
@@ -91,10 +72,7 @@
 				}
 
 				callback();
->>>>>>> 39a861f1
 			});
-		} else {
-			callback();
 		}
 	}
 
