'use strict';

var nconf = require('nconf');
var jsesc = require('jsesc');
var _ = require('lodash');
const validator = require('validator');
var util = require('util');

var db = require('../database');
var user = require('../user');
var topics = require('../topics');
var messaging = require('../messaging');
var meta = require('../meta');
var plugins = require('../plugins');
var navigation = require('../navigation');
var translator = require('../translator');
var privileges = require('../privileges');
var languages = require('../languages');
var utils = require('../utils');
var helpers = require('./helpers');

var controllers = {
	api: require('../controllers/api'),
	helpers: require('../controllers/helpers'),
};

const middleware = module.exports;

middleware.buildHeader = helpers.try(async function buildHeader(req, res, next) {
	res.locals.renderHeader = true;
	res.locals.isAPI = false;
	const [config] = await Promise.all([
		controllers.api.loadConfig(req),
		plugins.fireHook('filter:middleware.buildHeader', { req: req, locals: res.locals }),
	]);
	res.locals.config = config;
	next();
});

middleware.buildHeaderAsync = util.promisify(middleware.buildHeader);

async function generateHeader(req, res, data) {
	var registrationType = meta.config.registrationType || 'normal';
	res.locals.config = res.locals.config || {};
	var templateValues = {
		title: meta.config.title || '',
		'title:url': meta.config['title:url'] || '',
		description: meta.config.description || '',
		'cache-buster': meta.config['cache-buster'] || '',
		'brand:logo': meta.config['brand:logo'] || '',
		'brand:logo:url': meta.config['brand:logo:url'] || '',
		'brand:logo:alt': meta.config['brand:logo:alt'] || '',
		'brand:logo:display': meta.config['brand:logo'] ? '' : 'hide',
		allowRegistration: registrationType === 'normal',
		searchEnabled: plugins.hasListeners('filter:search.query'),
		config: res.locals.config,
		relative_path: nconf.get('relative_path'),
		bodyClass: data.bodyClass,
	};

	templateValues.configJSON = jsesc(JSON.stringify(res.locals.config), { isScriptContext: true });

	const results = await utils.promiseParallel({
		isAdmin: user.isAdministrator(req.uid),
		isGlobalMod: user.isGlobalModerator(req.uid),
		isModerator: user.isModeratorOfAnyCategory(req.uid),
		privileges: privileges.global.get(req.uid),
		user: user.getUserData(req.uid),
		isEmailConfirmSent: (!meta.config.requireEmailConfirmation || req.uid <= 0) ? false : await db.get('uid:' + req.uid + ':confirm:email:sent'),
		languageDirection: translator.translate('[[language:dir]]', res.locals.config.userLang),
		browserTitle: translator.translate(controllers.helpers.buildTitle(translator.unescape(data.title))),
		navigation: navigation.get(req.uid),
		banned: user.bans.isBanned(req.uid),
		banReason: user.bans.getReason(req.uid),

		unreadData: topics.getUnreadData({ uid: req.uid }),
		unreadChatCount: messaging.getUnreadCount(req.uid),
		unreadNotificationCount: user.notifications.getUnreadCount(req.uid),
	});

	if (results.banned) {
		req.logout();
		return res.redirect('/');
	}

	const unreadData = {
		'': {},
		new: {},
		watched: {},
		unreplied: {},
	};

<<<<<<< HEAD
		const tidsByFilter = results.unreadData.tidsByFilter;
		results.navigation = results.navigation.map(function (item) {
			function modifyNavItem(item, route, filter, content) {
				if (item && validator.unescape(item.originalRoute) === route) {
					unreadData[filter] = _.zipObject(tidsByFilter[filter], tidsByFilter[filter].map(() => true));
					item.content = content;
					if (unreadCounts[filter] > 0) {
						item.iconClass += ' unread-count';
					}
				}
			}
			modifyNavItem(item, '/unread', '', unreadCount.topic);
			modifyNavItem(item, '/unread?filter=new', 'new', unreadCount.newTopic);
			modifyNavItem(item, '/unread?filter=watched', 'watched', unreadCount.watchedTopic);
			modifyNavItem(item, '/unread?filter=unreplied', 'unreplied', unreadCount.unrepliedTopic);

			// Handle deprecated bootstrap display values
			if (item.textClass === 'visible-xs-inline') {
				item.textClass = '';
			}

			// Sensible default
			if (!item.textClass) {
				item.textClass = 'd-sm-none';
			}
			return item;
		});
=======
	results.user.unreadData = unreadData;
	results.user.isAdmin = results.isAdmin;
	results.user.isGlobalMod = results.isGlobalMod;
	results.user.isMod = !!results.isModerator;
	results.user.privileges = results.privileges;
	results.user[results.user.status] = true;

	results.user.email = String(results.user.email);
	results.user['email:confirmed'] = results.user['email:confirmed'] === 1;
	results.user.isEmailConfirmSent = !!results.isEmailConfirmSent;

	templateValues.bootswatchSkin = (parseInt(meta.config.disableCustomUserSkins, 10) !== 1 ? res.locals.config.bootswatchSkin : '') || meta.config.bootswatchSkin || '';
	templateValues.config.bootswatchSkin = templateValues.bootswatchSkin || 'noskin';	// TODO remove in v1.12.0+

	const unreadCounts = results.unreadData.counts;
	const unreadCount = {
		topic: unreadCounts[''] || 0,
		newTopic: unreadCounts.new || 0,
		watchedTopic: unreadCounts.watched || 0,
		unrepliedTopic: unreadCounts.unreplied || 0,
		chat: results.unreadChatCount || 0,
		notification: results.unreadNotificationCount || 0,
	};
>>>>>>> 46ab2711

	Object.keys(unreadCount).forEach(function (key) {
		if (unreadCount[key] > 99) {
			unreadCount[key] = '99+';
		}
	});

	const tidsByFilter = results.unreadData.tidsByFilter;
	results.navigation = results.navigation.map(function (item) {
		function modifyNavItem(item, route, filter, content) {
			if (item && validator.unescape(item.originalRoute) === route) {
				unreadData[filter] = _.zipObject(tidsByFilter[filter], tidsByFilter[filter].map(() => true));
				item.content = content;
				if (unreadCounts[filter] > 0) {
					item.iconClass += ' unread-count';
				}
			}
		}
		modifyNavItem(item, '/unread', '', unreadCount.topic);
		modifyNavItem(item, '/unread?filter=new', 'new', unreadCount.newTopic);
		modifyNavItem(item, '/unread?filter=watched', 'watched', unreadCount.watchedTopic);
		modifyNavItem(item, '/unread?filter=unreplied', 'unreplied', unreadCount.unrepliedTopic);
		return item;
	});

	templateValues.browserTitle = results.browserTitle;
	templateValues.navigation = results.navigation;
	templateValues.unreadCount = unreadCount;
	templateValues.isAdmin = results.user.isAdmin;
	templateValues.isGlobalMod = results.user.isGlobalMod;
	templateValues.showModMenu = results.user.isAdmin || results.user.isGlobalMod || results.user.isMod;
	templateValues.canChat = results.canChat && meta.config.disableChat !== 1;
	templateValues.user = results.user;
	templateValues.userJSON = jsesc(JSON.stringify(results.user), { isScriptContext: true });
	templateValues.useCustomCSS = meta.config.useCustomCSS && meta.config.customCSS;
	templateValues.customCSS = templateValues.useCustomCSS ? (meta.config.renderedCustomCSS || '') : '';
	templateValues.useCustomHTML = meta.config.useCustomHTML;
	templateValues.customHTML = templateValues.useCustomHTML ? meta.config.customHTML : '';
	templateValues.maintenanceHeader = meta.config.maintenanceMode && !results.isAdmin;
	templateValues.defaultLang = meta.config.defaultLang || 'en-GB';
	templateValues.userLang = res.locals.config.userLang;
	templateValues.languageDirection = results.languageDirection;

	templateValues.template = { name: res.locals.template };
	templateValues.template[res.locals.template] = true;

	if (data.hasOwnProperty('_header')) {
		templateValues.metaTags = data._header.tags.meta;
		templateValues.linkTags = data._header.tags.link;
	}

	if (req.route && req.route.path === '/') {
		modifyTitle(templateValues);
	}

	const hookReturn = await plugins.fireHook('filter:middleware.renderHeader', {
		req: req,
		res: res,
		templateValues: templateValues,
		data: data,
	});

	return hookReturn.templateValues;
}

middleware.renderHeader = async function renderHeader(req, res, data) {
	return await req.app.renderAsync('header', await generateHeader(req, res, data));
};

middleware.renderFooter = async function renderFooter(req, res, templateValues) {
	const data = await plugins.fireHook('filter:middleware.renderFooter', {
		req: req,
		res: res,
		templateValues: templateValues,
	});

	const results = await utils.promiseParallel({
		scripts: plugins.fireHook('filter:scripts.get', []),
		timeagoLocale: (async () => {
			const languageCodes = await languages.listCodes();
			const userLang = res.locals.config.userLang;
			const timeagoCode = utils.userLangToTimeagoCode(userLang);

			if (languageCodes.includes(userLang) && languages.timeagoCodes.includes(timeagoCode)) {
				const pathToLocaleFile = '/vendor/jquery/timeago/locales/jquery.timeago.' + timeagoCode + '.js';
				return res.locals.config.assetBaseUrl + pathToLocaleFile;
			}
			return false;
		})(),
	});

	if (results.timeagoLocale) {
		results.scripts.push(results.timeagoLocale);
	}
	data.templateValues.scripts = results.scripts.map(function (script) {
		return { src: script };
	});

	data.templateValues.useCustomJS = meta.config.useCustomJS;
	data.templateValues.customJS = data.templateValues.useCustomJS ? meta.config.customJS : '';
	data.templateValues.isSpider = req.uid === -1;

	return await req.app.renderAsync('footer', data.templateValues);
};

function modifyTitle(obj) {
	var title = controllers.helpers.buildTitle(meta.config.homePageTitle || '[[pages:home]]');
	obj.browserTitle = title;

	if (obj.metaTags) {
		obj.metaTags.forEach(function (tag, i) {
			if (tag.property === 'og:title') {
				obj.metaTags[i].content = title;
			}
		});
	}

	return title;
}<|MERGE_RESOLUTION|>--- conflicted
+++ resolved
@@ -90,35 +90,6 @@
 		unreplied: {},
 	};
 
-<<<<<<< HEAD
-		const tidsByFilter = results.unreadData.tidsByFilter;
-		results.navigation = results.navigation.map(function (item) {
-			function modifyNavItem(item, route, filter, content) {
-				if (item && validator.unescape(item.originalRoute) === route) {
-					unreadData[filter] = _.zipObject(tidsByFilter[filter], tidsByFilter[filter].map(() => true));
-					item.content = content;
-					if (unreadCounts[filter] > 0) {
-						item.iconClass += ' unread-count';
-					}
-				}
-			}
-			modifyNavItem(item, '/unread', '', unreadCount.topic);
-			modifyNavItem(item, '/unread?filter=new', 'new', unreadCount.newTopic);
-			modifyNavItem(item, '/unread?filter=watched', 'watched', unreadCount.watchedTopic);
-			modifyNavItem(item, '/unread?filter=unreplied', 'unreplied', unreadCount.unrepliedTopic);
-
-			// Handle deprecated bootstrap display values
-			if (item.textClass === 'visible-xs-inline') {
-				item.textClass = '';
-			}
-
-			// Sensible default
-			if (!item.textClass) {
-				item.textClass = 'd-sm-none';
-			}
-			return item;
-		});
-=======
 	results.user.unreadData = unreadData;
 	results.user.isAdmin = results.isAdmin;
 	results.user.isGlobalMod = results.isGlobalMod;
@@ -142,7 +113,6 @@
 		chat: results.unreadChatCount || 0,
 		notification: results.unreadNotificationCount || 0,
 	};
->>>>>>> 46ab2711
 
 	Object.keys(unreadCount).forEach(function (key) {
 		if (unreadCount[key] > 99) {
