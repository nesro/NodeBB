--- conflicted
+++ resolved
@@ -113,17 +113,11 @@
 				db.setObjectField('username:uid', userData.username, uid);
 				db.setObjectField('userslug:uid', userData.userslug, uid);
 
-<<<<<<< HEAD
-				if (email !== undefined) {
-					db.setObjectField('email:uid', email, uid);
-					if (parseInt(uid, 10) !== 1) {
-						User.email.verify(uid, email);
-					}
-=======
 				if (userData.email !== undefined) {
 					db.setObjectField('email:uid', userData.email, uid);
-					if (uid !== 1) User.email.verify(uid, userData.email);
->>>>>>> 659817b4
+					if (parseInt(uid, 10) !== 1) {
+						User.email.verify(uid, userData.email);
+					}
 				}
 
 				plugins.fireHook('action:user.create', userData);
