'use strict';

const fs = require('fs');
const path = require('path');
const async = require('async');
const winston = require('winston');
const semver = require('semver');
const nconf = require('nconf');
const util = require('util');

const user = require('../user');
const posts = require('../posts');

<<<<<<< HEAD
const readdirAsync = util.promisify(fs.readdir);
=======
var app;
var middleware;
>>>>>>> 46ab2711

const Plugins = module.exports;

require('./install')(Plugins);
require('./load')(Plugins);
require('./hooks')(Plugins);
require('./usage')(Plugins);
Plugins.data = require('./data');

Plugins.getPluginPaths = Plugins.data.getPluginPaths;
Plugins.loadPluginInfo = Plugins.data.loadPluginInfo;

Plugins.pluginsData = {};
Plugins.libraries = {};
Plugins.loadedHooks = {};
Plugins.staticDirs = {};
Plugins.cssFiles = [];
Plugins.scssFiles = [];
Plugins.acpScssFiles = [];
Plugins.lessFiles = [];
Plugins.acpLessFiles = [];
Plugins.clientScripts = [];
Plugins.acpScripts = [];
Plugins.libraryPaths = [];
Plugins.versionWarning = [];
Plugins.languageData = {};
Plugins.loadedPlugins = [];

Plugins.initialized = false;

Plugins.requireLibrary = function (pluginID, libraryPath) {
	Plugins.libraries[pluginID] = require(libraryPath);
	Plugins.libraryPaths.push(libraryPath);
};

Plugins.init = async function () {
	if (Plugins.initialized) {
		return;
	}

	if (global.env === 'development') {
		winston.verbose('[plugins] Initializing plugins system');
	}

	await Plugins.reload();

	Plugins.initialized = true;
};

Plugins.reload = async function () {
	// Resetting all local plugin data
	Plugins.libraries = {};
	Plugins.loadedHooks = {};
	Plugins.staticDirs = {};
	Plugins.versionWarning = [];
	Plugins.cssFiles.length = 0;
	Plugins.scssFiles.length = 0;
	Plugins.acpScssFiles.length = 0;
	Plugins.lessFiles.length = 0;
	Plugins.acpLessFiles.length = 0;
	Plugins.clientScripts.length = 0;
	Plugins.acpScripts.length = 0;
	Plugins.libraryPaths.length = 0;
	Plugins.loadedPlugins.length = 0;

	await user.addInterstitials();

	const paths = await Plugins.getPluginPaths();
	for (const path of paths) {
		/* eslint-disable no-await-in-loop */
		await Plugins.loadPlugin(path);
	}

	// If some plugins are incompatible, throw the warning here
	if (Plugins.versionWarning.length && nconf.get('isPrimary')) {
		console.log('');
		winston.warn('[plugins/load] The following plugins may not be compatible with your version of NodeBB. This may cause unintended behaviour or crashing. In the event of an unresponsive NodeBB caused by this plugin, run `./nodebb reset -p PLUGINNAME` to disable it.');
		for (var x = 0, numPlugins = Plugins.versionWarning.length; x < numPlugins; x += 1) {
			console.log('  * '.yellow + Plugins.versionWarning[x]);
		}
		console.log('');
	}

	Plugins.registerHook('core', {
		hook: 'filter:parse.post',
		method: async (data) => {
			data.postData.content = posts.sanitize(data.postData.content);
			return data;
		},
	});

	Plugins.registerHook('core', {
		hook: 'filter:parse.raw',
		method: async content => posts.sanitize(content),
	});

	Plugins.registerHook('core', {
		hook: 'filter:parse.aboutme',
		method: async content => posts.sanitize(content),
	});

	Plugins.registerHook('core', {
		hook: 'filter:parse.signature',
		method: async (data) => {
			data.userData.signature = posts.sanitize(data.userData.signature);
			return data;
		},
	});

	// Lower priority runs earlier
	Object.keys(Plugins.loadedHooks).forEach(function (hook) {
		Plugins.loadedHooks[hook].sort((a, b) => a.priority - b.priority);
	});

	// Post-reload actions
	await posts.configureSanitize();
};

Plugins.reloadRoutes = async function (params) {
	const controllers = require('../controllers');
	await Plugins.fireHook('static:app.load', {
		app: params.app,
		router: params.router,
		middleware: params.middleware,
		controllers: controllers,
	});
	winston.verbose('[plugins] All plugins reloaded and rerouted');
};

function request(url, callback) {
	require('request')(url, {
		json: true,
	}, function (err, res, body) {
		if (err) {
			return callback(err);
		}
		if (res.statusCode === 404 || !body) {
			return callback(null, {});
		}
		callback(null, body);
	});
}
const requestAsync = util.promisify(request);

Plugins.get = async function (id) {
	const url = (nconf.get('registry') || 'https://packages.nodebb.org') + '/api/v1/plugins/' + id;
	const body = await requestAsync(url);

	let normalised = await Plugins.normalise([body ? body.payload : {}]);
	normalised = normalised.filter(plugin => plugin.id === id);
	return normalised.length ? normalised[0] : undefined;
};

Plugins.list = async function (matching) {
	if (matching === undefined) {
		matching = true;
	}
	const version = require(path.join(nconf.get('base_dir'), 'package.json')).version;
	const url = (nconf.get('registry') || 'https://packages.nodebb.org') + '/api/v1/plugins' + (matching !== false ? '?version=' + version : '');
	try {
		const body = await requestAsync(url);
		return await Plugins.normalise(body);
	} catch (err) {
		winston.error('Error loading ' + url, err);
		return await Plugins.normalise([]);
	}
};

Plugins.normalise = async function (apiReturn) {
	const themeNamePattern = /^(@.*?\/)?nodebb-theme-.*$/;
	const pluginMap = {};
	const dependencies = require(path.join(nconf.get('base_dir'), 'package.json')).dependencies;
	apiReturn = Array.isArray(apiReturn) ? apiReturn : [];
	apiReturn.forEach(function (packageData) {
		packageData.id = packageData.name;
		packageData.installed = false;
		packageData.active = false;
		packageData.url = packageData.url || (packageData.repository ? packageData.repository.url : '');
		pluginMap[packageData.name] = packageData;
	});

	let installedPlugins = await Plugins.showInstalled();
	installedPlugins = installedPlugins.filter(plugin => plugin && !plugin.system);

	installedPlugins.forEach(function (plugin) {
		// If it errored out because a package.json or plugin.json couldn't be read, no need to do this stuff
		if (plugin.error) {
			pluginMap[plugin.id] = pluginMap[plugin.id] || {};
			pluginMap[plugin.id].installed = true;
			pluginMap[plugin.id].error = true;
			return;
		}

		pluginMap[plugin.id] = pluginMap[plugin.id] || {};
		pluginMap[plugin.id].id = pluginMap[plugin.id].id || plugin.id;
		pluginMap[plugin.id].name = plugin.name || pluginMap[plugin.id].name;
		pluginMap[plugin.id].description = plugin.description;
		pluginMap[plugin.id].url = pluginMap[plugin.id].url || plugin.url;
		pluginMap[plugin.id].installed = true;
		pluginMap[plugin.id].isTheme = themeNamePattern.test(plugin.id);
		pluginMap[plugin.id].error = plugin.error || false;
		pluginMap[plugin.id].active = plugin.active;
		pluginMap[plugin.id].version = plugin.version;
		pluginMap[plugin.id].settingsRoute = plugin.settingsRoute;
		pluginMap[plugin.id].license = plugin.license;

		// If package.json defines a version to use, stick to that
		if (dependencies.hasOwnProperty(plugin.id) && semver.valid(dependencies[plugin.id])) {
			pluginMap[plugin.id].latest = dependencies[plugin.id];
		} else {
			pluginMap[plugin.id].latest = pluginMap[plugin.id].latest || plugin.version;
		}
		pluginMap[plugin.id].outdated = semver.gt(pluginMap[plugin.id].latest, pluginMap[plugin.id].version);
	});

	const pluginArray = [];

	for (var key in pluginMap) {
		if (pluginMap.hasOwnProperty(key)) {
			pluginArray.push(pluginMap[key]);
		}
	}

	pluginArray.sort(function (a, b) {
		if (a.name > b.name) {
			return 1;
		} else if (a.name < b.name) {
			return -1;
		}
		return 0;
	});

	return pluginArray;
};

Plugins.nodeModulesPath = path.join(__dirname, '../../node_modules');

Plugins.showInstalled = async function () {
	const dirs = await fs.promises.readdir(Plugins.nodeModulesPath);

	let pluginPaths = await findNodeBBModules(dirs);
	pluginPaths = pluginPaths.map(dir => path.join(Plugins.nodeModulesPath, dir));

	async function load(file) {
		try {
			const pluginData = await Plugins.loadPluginInfo(file);
			const isActive = await Plugins.isActive(pluginData.name);
			delete pluginData.hooks;
			delete pluginData.library;
			pluginData.active = isActive;
			pluginData.installed = true;
			pluginData.error = false;
			return pluginData;
		} catch (err) {
			winston.error(err.stack);
		}
	}
	const plugins = await Promise.all(pluginPaths.map(file => load(file)));
	return plugins.filter(Boolean);
};

async function findNodeBBModules(dirs) {
	const pluginNamePattern = /^(@.*?\/)?nodebb-(theme|plugin|widget|rewards)-.*$/;
	const pluginPaths = [];
	await async.each(dirs, function (dirname, next) {
		var dirPath = path.join(Plugins.nodeModulesPath, dirname);

		async.waterfall([
			function (cb) {
				fs.stat(dirPath, function (err, stats) {
					if (err && err.code !== 'ENOENT') {
						return cb(err);
					}
					if (err || !stats.isDirectory()) {
						return next();
					}

					if (pluginNamePattern.test(dirname)) {
						pluginPaths.push(dirname);
						return next();
					}

					if (dirname[0] !== '@') {
						return next();
					}
					fs.readdir(dirPath, cb);
				});
			},
			function (subdirs, cb) {
				async.each(subdirs, function (subdir, next) {
					if (!pluginNamePattern.test(subdir)) {
						return next();
					}

					var subdirPath = path.join(dirPath, subdir);
					fs.stat(subdirPath, function (err, stats) {
						if (err && err.code !== 'ENOENT') {
							return next(err);
						}

						if (err || !stats.isDirectory()) {
							return next();
						}

						pluginPaths.push(dirname + '/' + subdir);
						next();
					});
				}, cb);
			},
		], next);
	});
	return pluginPaths;
}

require('../promisify')(Plugins);<|MERGE_RESOLUTION|>--- conflicted
+++ resolved
@@ -10,13 +10,6 @@
 
 const user = require('../user');
 const posts = require('../posts');
-
-<<<<<<< HEAD
-const readdirAsync = util.promisify(fs.readdir);
-=======
-var app;
-var middleware;
->>>>>>> 46ab2711
 
 const Plugins = module.exports;
 
