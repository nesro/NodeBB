--- conflicted
+++ resolved
@@ -91,36 +91,19 @@
 		// clear old data before build
 		fields.forEach((field) => {
 			switch (field) {
-<<<<<<< HEAD
-			case 'clientScripts':
-			case 'acpScripts':
-			case 'cssFiles':
-			case 'lessFiles':
-			case 'acpLessFiles':
-			case 'scssFiles':
-			case 'acpScssFiles':
-				Plugins[field].length = 0;
-				break;
-			case 'languageData':
-				Plugins.languageData.languages = [];
-				Plugins.languageData.namespaces = [];
-				break;
-=======
 				case 'clientScripts':
 				case 'acpScripts':
 				case 'cssFiles':
 				case 'lessFiles':
 				case 'acpLessFiles':
+				case 'scssFiles':
+				case 'acpScssFiles':
 					Plugins[field].length = 0;
-					break;
-				case 'soundpack':
-					Plugins.soundpacks.length = 0;
 					break;
 				case 'languageData':
 					Plugins.languageData.languages = [];
 					Plugins.languageData.namespaces = [];
 					break;
->>>>>>> 842b8abb
 			// do nothing for modules and staticDirs
 			}
 		});
