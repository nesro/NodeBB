'use strict';

const _ = require('lodash');
const winston = require('winston');
const validator = require('validator');

const db = require('./database');
const user = require('./user');
const groups = require('./groups');
const meta = require('./meta');
const notifications = require('./notifications');
const analytics = require('./analytics');
const categories = require('./categories');
const topics = require('./topics');
const posts = require('./posts');
const privileges = require('./privileges');
const plugins = require('./plugins');
<<<<<<< HEAD
const utils = require('./utils');
=======
const utils = require('../public/src/utils');
const batch = require('./batch');
>>>>>>> 46ab2711

const Flags = module.exports;

Flags._constants = {
	states: ['open', 'wip', 'resolved', 'rejected'],
	state_class: {
		open: 'info',
		wip: 'warning',
		resolved: 'success',
		rejected: 'danger',
	},
};

Flags.init = async function () {
	// Query plugins for custom filter strategies and merge into core filter strategies
	function prepareSets(sets, orSets, prefix, value) {
		if (!Array.isArray(value)) {
			sets.push(prefix + value);
		} else if (value.length) {
			value.forEach(x => orSets.push(prefix + x));
		}
	}

	const hookData = {
		filters: {
			type: function (sets, orSets, key) {
				prepareSets(sets, orSets, 'flags:byType:', key);
			},
			state: function (sets, orSets, key) {
				prepareSets(sets, orSets, 'flags:byState:', key);
			},
			reporterId: function (sets, orSets, key) {
				prepareSets(sets, orSets, 'flags:byReporter:', key);
			},
			assignee: function (sets, orSets, key) {
				prepareSets(sets, orSets, 'flags:byAssignee:', key);
			},
			targetUid: function (sets, orSets, key) {
				prepareSets(sets, orSets, 'flags:byTargetUid:', key);
			},
			cid: function (sets, orSets, key) {
				prepareSets(sets, orSets, 'flags:byCid:', key);
			},
			page: function () {	/* noop */ },
			perPage: function () {	/* noop */ },
			quick: function (sets, orSets, key, uid) {
				switch (key) {
					case 'mine':
						sets.push('flags:byAssignee:' + uid);
						break;
				}
			},
		},
		helpers: {
			prepareSets: prepareSets,
		},
	};

	try {
		const data = await plugins.fireHook('filter:flags.getFilters', hookData);
		Flags._filters = data.filters;
	} catch (err) {
		winston.error('[flags/init] Could not retrieve filters', err.stack);
		Flags._filters = {};
	}
};

Flags.get = async function (flagId) {
	const [base, history, notes, reports] = await Promise.all([
		db.getObject('flag:' + flagId),
		Flags.getHistory(flagId),
		Flags.getNotes(flagId),
		Flags.getReports(flagId),
	]);
	if (!base) {
		return;
	}

	const flagObj = {
		state: 'open',
		assignee: null,
		...base,
		datetimeISO: utils.toISOString(base.datetime),
		target_readable: base.type.charAt(0).toUpperCase() + base.type.slice(1) + ' ' + base.targetId,
		target: await Flags.getTarget(base.type, base.targetId, 0),
		history: history,
		notes: notes,
		reports: reports,
	};

	const data = await plugins.fireHook('filter:flags.get', {
		flag: flagObj,
	});
	return data.flag;
};

Flags.list = async function (data) {
	const filters = data.filters || {};

	let sets = [];
	const orSets = [];

	// Default filter
	filters.page = filters.hasOwnProperty('page') ? Math.abs(parseInt(filters.page, 10) || 1) : 1;
	filters.perPage = filters.hasOwnProperty('perPage') ? Math.abs(parseInt(filters.perPage, 10) || 20) : 20;

	for (var type in filters) {
		if (filters.hasOwnProperty(type)) {
			if (Flags._filters.hasOwnProperty(type)) {
				Flags._filters[type](sets, orSets, filters[type], data.uid);
			} else {
				winston.warn('[flags/list] No flag filter type found: ' + type);
			}
		}
	}
	sets = (sets.length || orSets.length) ? sets : ['flags:datetime'];	// No filter default

	let flagIds = [];
	if (sets.length === 1) {
		flagIds = await db.getSortedSetRevRange(sets[0], 0, -1);
	} else if (sets.length > 1) {
		flagIds = await db.getSortedSetRevIntersect({ sets: sets, start: 0, stop: -1, aggregate: 'MAX' });
	}

	if (orSets.length) {
		const _flagIds = await db.getSortedSetRevUnion({ sets: orSets, start: 0, stop: -1, aggregate: 'MAX' });
		if (sets.length) {
			// If flag ids are already present, return a subset of flags that are in both sets
			flagIds = _.intersection(flagIds, _flagIds);
		} else {
			// Otherwise, return all flags returned via orSets
			flagIds = _.union(flagIds, _flagIds);
		}
	}

	flagIds = await Flags.sort(flagIds, data.sort);

	// Create subset for parsing based on page number (n=20)
	const flagsPerPage = Math.abs(parseInt(filters.perPage, 10) || 1);
	const pageCount = Math.ceil(flagIds.length / flagsPerPage);
	flagIds = flagIds.slice((filters.page - 1) * flagsPerPage, filters.page * flagsPerPage);

	const reportCounts = await db.sortedSetsCard(flagIds.map(flagId => `flag:${flagId}:reports`));

	const flags = await Promise.all(flagIds.map(async (flagId, idx) => {
		let flagObj = await db.getObject('flag:' + flagId);
		flagObj = {
			state: 'open',
			assignee: null,
			heat: reportCounts[idx],
			...flagObj,
		};
		flagObj.labelClass = Flags._constants.state_class[flagObj.state];

		return Object.assign(flagObj, {
			target_readable: flagObj.type.charAt(0).toUpperCase() + flagObj.type.slice(1) + ' ' + flagObj.targetId,
			datetimeISO: utils.toISOString(flagObj.datetime),
		});
	}));

	const payload = await plugins.fireHook('filter:flags.list', {
		flags: flags,
		page: filters.page,
		uid: data.uid,
	});

	return {
		flags: payload.flags,
		page: payload.page,
		pageCount: pageCount,
	};
};

Flags.sort = async function (flagIds, sort) {
	const filterPosts = async (flagIds) => {
		const keys = flagIds.map(id => `flag:${id}`);
		const types = await db.getObjectsFields(keys, ['type']);
		return flagIds.filter((id, idx) => types[idx].type === 'post');
	};

	switch (sort) {
		// 'newest' is not handled because that is default
		case 'oldest':
			flagIds = flagIds.reverse();
			break;

		case 'reports': {
			const keys = flagIds.map(id => `flag:${id}:reports`);
			const heat = await db.sortedSetsCard(keys);
			const mapped = heat.map((el, i) => ({
				index: i, heat: el,
			}));
			mapped.sort(function (a, b) {
				return b.heat - a.heat;
			});
			flagIds = mapped.map(obj => flagIds[obj.index]);
			break;
		}

		case 'upvotes':	// fall-through
		case 'downvotes':
		case 'replies': {
			flagIds = await filterPosts(flagIds);
			const keys = flagIds.map(id => `flag:${id}`);
			const pids = (await db.getObjectsFields(keys, ['targetId'])).map(obj => obj.targetId);
			const votes = (await posts.getPostsFields(pids, [sort])).map(obj => parseInt(obj[sort], 10) || 0);
			const sortRef = flagIds.reduce((memo, cur, idx) => {
				memo[cur] = votes[idx];
				return memo;
			}, {});

			flagIds = flagIds.sort((a, b) => sortRef[b] - sortRef[a]);
		}
	}

	return flagIds;
};

Flags.validate = async function (payload) {
	const [target, reporter] = await Promise.all([
		Flags.getTarget(payload.type, payload.id, payload.uid),
		user.getUserData(payload.uid),
	]);

	if (!target) {
		throw new Error('[[error:invalid-data]]');
	} else if (target.deleted) {
		throw new Error('[[error:post-deleted]]');
	} else if (!reporter || !reporter.userslug) {
		throw new Error('[[error:no-user]]');
	} else if (reporter.banned) {
		throw new Error('[[error:user-banned]]');
	}

	if (payload.type === 'post') {
		const editable = await privileges.posts.canEdit(payload.id, payload.uid);
		if (!editable.flag && !meta.config['reputation:disabled'] && reporter.reputation < meta.config['min:rep:flag']) {
			throw new Error('[[error:not-enough-reputation-to-flag]]');
		}
	} else if (payload.type === 'user') {
		const editable = await privileges.users.canEdit(payload.uid, payload.id);
		if (!editable && !meta.config['reputation:disabled'] && reporter.reputation < meta.config['min:rep:flag']) {
			throw new Error('[[error:not-enough-reputation-to-flag]]');
		}
	} else {
		throw new Error('[[error:invalid-data]]');
	}
};

Flags.getNotes = async function (flagId) {
	let notes = await db.getSortedSetRevRangeWithScores('flag:' + flagId + ':notes', 0, -1);
	notes = await modifyNotes(notes);
	return notes;
};

Flags.getNote = async function (flagId, datetime) {
	let notes = await db.getSortedSetRangeByScoreWithScores('flag:' + flagId + ':notes', 0, 1, datetime, datetime);
	if (!notes.length) {
		throw new Error('[[error:invalid-data]]');
	}

	notes = await modifyNotes(notes);
	return notes[0];
};

Flags.getFlagIdByTarget = async function (type, id) {
	let method;
	switch (type) {
		case 'post':
			method = posts.getPostField;
			break;

		case 'user':
			method = user.getUserField;
			break;

		default:
			throw new Error('[[error:invalid-data]]');
	}

	return await method(id, 'flagId');
};

async function modifyNotes(notes) {
	const uids = [];
	notes = notes.map(function (note) {
		const noteObj = JSON.parse(note.value);
		uids.push(noteObj[0]);
		return {
			uid: noteObj[0],
			content: noteObj[1],
			datetime: note.score,
			datetimeISO: utils.toISOString(note.score),
		};
	});
	const userData = await user.getUsersFields(uids, ['username', 'userslug', 'picture']);
	return notes.map(function (note, idx) {
		note.user = userData[idx];
		note.content = validator.escape(note.content);
		return note;
	});
}

Flags.deleteNote = async function (flagId, datetime) {
	const note = await db.getSortedSetRangeByScore('flag:' + flagId + ':notes', 0, 1, datetime, datetime);
	if (!note.length) {
		throw new Error('[[error:invalid-data]]');
	}

	await db.sortedSetRemove('flag:' + flagId + ':notes', note[0]);
};

Flags.create = async function (type, id, uid, reason, timestamp) {
	let doHistoryAppend = false;
	if (!timestamp) {
		timestamp = Date.now();
		doHistoryAppend = true;
	}
	const [flagExists, targetExists,, targetFlagged, targetUid, targetCid] = await Promise.all([
		// Sanity checks
		Flags.exists(type, id, uid),
		Flags.targetExists(type, id),
		Flags.canFlag(type, id, uid),
		Flags.targetFlagged(type, id),

		// Extra data for zset insertion
		Flags.getTargetUid(type, id),
		Flags.getTargetCid(type, id),
	]);
	if (flagExists) {
		throw new Error(`[[error:${type}-already-flagged]]`);
	} else if (!targetExists) {
		throw new Error('[[error:invalid-data]]');
	}

	// If the flag already exists, just add the report
	if (targetFlagged) {
		const flagId = await Flags.getFlagIdByTarget(type, id);
		await Promise.all([
			Flags.addReport(flagId, type, id, uid, reason, timestamp),
			Flags.update(flagId, uid, { state: 'open' }),
		]);

		return await Flags.get(flagId);
	}

	const flagId = await db.incrObjectField('global', 'nextFlagId');
	const batched = [];

	batched.push(
		db.setObject('flag:' + flagId, {
			flagId: flagId,
			type: type,
			targetId: id,
			targetUid: targetUid,
			datetime: timestamp,
		}),
		Flags.addReport(flagId, type, id, uid, reason, timestamp),
		db.sortedSetAdd('flags:datetime', timestamp, flagId), // by time, the default
		db.sortedSetAdd('flags:byType:' + type, timestamp, flagId),	// by flag type
		db.sortedSetIncrBy('flags:byTarget', 1, [type, id].join(':')),	// by flag target (score is count)
		analytics.increment('flags') // some fancy analytics
	);

	if (targetUid) {
		batched.push(db.sortedSetAdd('flags:byTargetUid:' + targetUid, timestamp, flagId)); // by target uid
	}

	if (targetCid) {
		batched.push(db.sortedSetAdd('flags:byCid:' + targetCid, timestamp, flagId)); // by target cid
	}

	if (type === 'post') {
		batched.push(
			db.sortedSetAdd('flags:byPid:' + id, timestamp, flagId),	// by target pid
			posts.setPostField(id, 'flagId', flagId)
		);

		if (targetUid) {
			batched.push(user.incrementUserFlagsBy(targetUid, 1));
		}
	} else if (type === 'user') {
		batched.push(user.setUserField(id, 'flagId', flagId));
	}

	// Run all the database calls in one single batched call...
	await Promise.all(batched);

	if (doHistoryAppend) {
		Flags.update(flagId, uid, { state: 'open' });
	}

	return await Flags.get(flagId);
};

Flags.getReports = async function (flagId) {
	const payload = await db.getSortedSetRevRangeWithScores(`flag:${flagId}:reports`, 0, -1);
	const [reports, uids] = payload.reduce(function (memo, cur) {
		const value = cur.value.split(';');
		memo[1].push(value.shift());
		cur.value = value.join(';');
		memo[0].push(cur);

		return memo;
	}, [[], []]);

	await Promise.all(reports.map(async (report, idx) => {
		report.timestamp = report.score;
		report.timestampISO = new Date(report.score).toISOString();
		delete report.score;
		report.reporter = await user.getUserFields(uids[idx], ['username', 'userslug', 'picture', 'reputation']);
	}));

	return reports;
};

Flags.addReport = async function (flagId, type, id, uid, reason, timestamp) {
	await db.sortedSetAddBulk([
		[`flags:byReporter:${uid}`, timestamp, flagId],
		[`flag:${flagId}:reports`, timestamp, [uid, reason].join(';')],

		['flags:hash', flagId, [type, id, uid].join(':')],
	]);
};

Flags.exists = async function (type, id, uid) {
	return await db.isSortedSetMember('flags:hash', [type, id, uid].join(':'));
};

Flags.canFlag = async function (type, id, uid) {
	const limit = meta.config['flags:limitPerTarget'];
	if (limit > 0) {
		const score = await db.sortedSetScore('flags:byTarget', `${type}:${id}`);
		if (score >= limit) {
			throw new Error(`[[error:${type}-flagged-too-many-times]]`);
		}
	}

	const canRead = await privileges.posts.can('topics:read', id, uid);
	switch (type) {
		case 'user':
			return true;

		case 'post':
			if (!canRead) {
				throw new Error('[[error:no-privileges]]');
			}
			break;

		default:
			throw new Error('[[error:invalid-data]]');
	}
};

Flags.getTarget = async function (type, id, uid) {
	if (type === 'user') {
		const userData = await user.getUserData(id);
		return userData && userData.uid ? userData : {};
	}
	if (type === 'post') {
		let postData = await posts.getPostData(id);
		if (!postData) {
			return {};
		}
		postData = await posts.parsePost(postData);
		postData = await topics.addPostData([postData], uid);
		return postData[0];
	}
	throw new Error('[[error:invalid-data]]');
};

Flags.targetExists = async function (type, id) {
	if (type === 'post') {
		return await posts.exists(id);
	} else if (type === 'user') {
		return await user.exists(id);
	}
	throw new Error('[[error:invalid-data]]');
};

Flags.targetFlagged = async function (type, id) {
	return await db.sortedSetScore('flags:byTarget', [type, id].join(':')) >= 1;
};

Flags.getTargetUid = async function (type, id) {
	if (type === 'post') {
		return await posts.getPostField(id, 'uid');
	}
	return id;
};

Flags.getTargetCid = async function (type, id) {
	if (type === 'post') {
		return await posts.getCidByPid(id);
	}
	return null;
};

Flags.update = async function (flagId, uid, changeset) {
	const current = await db.getObjectFields('flag:' + flagId, ['uid', 'state', 'assignee', 'type', 'targetId']);
	if (!current.type) {
		return;
	}
	const now = changeset.datetime || Date.now();
	const notifyAssignee = async function (assigneeId) {
		if (assigneeId === '' || parseInt(uid, 10) === parseInt(assigneeId, 10)) {
			return;
		}
		const notifObj = await notifications.create({
			type: 'my-flags',
			bodyShort: '[[notifications:flag-assigned-to-you, ' + flagId + ']]',
			bodyLong: '',
			path: '/flags/' + flagId,
			nid: 'flags:assign:' + flagId + ':uid:' + assigneeId,
			from: uid,
		});
		await notifications.push(notifObj, [assigneeId]);
	};
	const isAssignable = async function (assigneeId) {
		let allowed = false;
		allowed = await user.isAdminOrGlobalMod(assigneeId);

		// Mods are also allowed to be assigned, if flag target is post in uid's moderated cid
		if (!allowed && current.type === 'post') {
			const cid = await posts.getCidByPid(current.targetId);
			allowed = await user.isModerator(assigneeId, cid);
		}

		return allowed;
	};

	// Retrieve existing flag data to compare for history-saving/reference purposes
	const tasks = [];
	for (var prop in changeset) {
		if (changeset.hasOwnProperty(prop)) {
			if (current[prop] === changeset[prop]) {
				delete changeset[prop];
			} else if (prop === 'state') {
				if (!Flags._constants.states.includes(changeset[prop])) {
					delete changeset[prop];
				} else {
					tasks.push(db.sortedSetAdd('flags:byState:' + changeset[prop], now, flagId));
					tasks.push(db.sortedSetRemove('flags:byState:' + current[prop], flagId));
					if (changeset[prop] === 'resolved' || changeset[prop] === 'rejected') {
						tasks.push(notifications.rescind('flag:' + current.type + ':' + current.targetId));
					}
				}
			} else if (prop === 'assignee') {
				/* eslint-disable-next-line */
				if (!await isAssignable(parseInt(changeset[prop], 10))) {
					delete changeset[prop];
				} else {
					tasks.push(db.sortedSetAdd('flags:byAssignee:' + changeset[prop], now, flagId));
					tasks.push(notifyAssignee(changeset[prop]));
				}
			}
		}
	}

	if (!Object.keys(changeset).length) {
		return;
	}

	tasks.push(db.setObject('flag:' + flagId, changeset));
	tasks.push(Flags.appendHistory(flagId, uid, changeset));
	await Promise.all(tasks);

	plugins.fireHook('action:flags.update', { flagId: flagId, changeset: changeset, uid: uid });
};

Flags.resolveFlag = async function (type, id, uid) {
	const flagId = await Flags.getFlagIdByTarget(type, id);
	if (parseInt(flagId, 10)) {
		await Flags.update(flagId, uid, { state: 'resolved' });
	}
};

Flags.resolveUserPostFlags = async function (uid, callerUid) {
	await batch.processSortedSet('uid:' + uid + ':posts', async function (pids) {
		let postData = await posts.getPostsFields(pids, ['pid', 'flagId']);
		postData = postData.filter(p => p && p.flagId);
		for (const postObj of postData) {
			if (parseInt(postObj.flagId, 10)) {
				// eslint-disable-next-line no-await-in-loop
				await Flags.update(postObj.flagId, callerUid, { state: 'resolved' });
			}
		}
	}, {
		batch: 500,
	});
};

Flags.getHistory = async function (flagId) {
	const uids = [];
	let history = await db.getSortedSetRevRangeWithScores('flag:' + flagId + ':history', 0, -1);
	const targetUid = await db.getObjectField('flag:' + flagId, 'targetUid');

	history = history.map(function (entry) {
		entry.value = JSON.parse(entry.value);

		uids.push(entry.value[0]);

		// Deserialise changeset
		const changeset = entry.value[1];
		if (changeset.hasOwnProperty('state')) {
			changeset.state = changeset.state === undefined ? '' : '[[flags:state-' + changeset.state + ']]';
		}

		return {
			uid: entry.value[0],
			fields: changeset,
			datetime: entry.score,
			datetimeISO: utils.toISOString(entry.score),
		};
	});

	// Append ban history and username change data
	history = await mergeBanHistory(history, targetUid, uids);
	history = await mergeUsernameEmailChanges(history, targetUid, uids);

	const userData = await user.getUsersFields(uids, ['username', 'userslug', 'picture']);
	history.forEach((event, idx) => { event.user = userData[idx]; });

	// Resort by date
	history = history.sort((a, b) => b.datetime - a.datetime);

	return history;
};

Flags.appendHistory = async function (flagId, uid, changeset) {
	const datetime = changeset.datetime || Date.now();
	delete changeset.datetime;
	const payload = JSON.stringify([uid, changeset, datetime]);
	await db.sortedSetAdd('flag:' + flagId + ':history', datetime, payload);
};

Flags.appendNote = async function (flagId, uid, note, datetime) {
	if (datetime) {
		await Flags.deleteNote(flagId, datetime);
	}
	datetime = datetime || Date.now();

	const payload = JSON.stringify([uid, note]);
	await db.sortedSetAdd('flag:' + flagId + ':notes', datetime, payload);
	await Flags.appendHistory(flagId, uid, {
		notes: null,
		datetime: datetime,
	});
};

Flags.notify = async function (flagObj, uid) {
	const [admins, globalMods] = await Promise.all([
		groups.getMembers('administrators', 0, -1),
		groups.getMembers('Global Moderators', 0, -1),
	]);
	let uids = admins.concat(globalMods);
	let notifObj = null;
	if (flagObj.type === 'post') {
		const [title, cid] = await Promise.all([
			topics.getTitleByPid(flagObj.targetId),
			posts.getCidByPid(flagObj.targetId),
		]);

		const modUids = await categories.getModeratorUids([cid]);
		const titleEscaped = utils.decodeHTMLEntities(title).replace(/%/g, '&#37;').replace(/,/g, '&#44;');

		notifObj = await notifications.create({
			type: 'new-post-flag',
			bodyShort: '[[notifications:user-flagged-post-in, ' + flagObj.reports[flagObj.reports.length - 1].reporter.username + ', ' + titleEscaped + ']]',
			bodyLong: flagObj.description,
			pid: flagObj.targetId,
			path: '/flags/' + flagObj.flagId,
			nid: 'flag:post:' + flagObj.targetId,
			from: uid,
			mergeId: 'notifications:user-flagged-post-in|' + flagObj.targetId,
			topicTitle: title,
		});
		uids = uids.concat(modUids[0]);
	} else if (flagObj.type === 'user') {
		notifObj = await notifications.create({
			type: 'new-user-flag',
			bodyShort: '[[notifications:user-flagged-user, ' + flagObj.reports[flagObj.reports.length - 1].reporter.username + ', ' + flagObj.target.username + ']]',
			bodyLong: flagObj.description,
			path: '/flags/' + flagObj.flagId,
			nid: 'flag:user:' + flagObj.targetId,
			from: uid,
			mergeId: 'notifications:user-flagged-user|' + flagObj.targetId,
		});
	} else {
		throw new Error('[[error:invalid-data]]');
	}

	plugins.fireHook('action:flags.create', {
		flag: flagObj,
	});
	uids = uids.filter(_uid => parseInt(_uid, 10) !== parseInt(uid, 10));
	await notifications.push(notifObj, uids);
};

async function mergeBanHistory(history, targetUid, uids) {
	let recentBans = await db.getSortedSetRevRange('uid:' + targetUid + ':bans:timestamp', 0, 19);
	recentBans = await db.getObjects(recentBans);

	return history.concat(recentBans.reduce((memo, cur) => {
		uids.push(cur.fromUid);
		memo.push({
			uid: cur.fromUid,
			meta: [
				{
					key: '[[user:banned]]',
					value: cur.reason,
					labelClass: 'danger',
				},
				{
					key: '[[user:info.banned-expiry]]',
					value: new Date(parseInt(cur.expire, 10)).toISOString(),
					labelClass: 'default',
				},
			],
			datetime: parseInt(cur.timestamp, 10),
			datetimeISO: utils.toISOString(parseInt(cur.timestamp, 10)),
		});

		return memo;
	}, []));
}

async function mergeUsernameEmailChanges(history, targetUid, uids) {
	const usernameChanges = await user.getHistory('user:' + targetUid + ':usernames');
	const emailChanges = await user.getHistory('user:' + targetUid + ':emails');

	return history.concat(usernameChanges.reduce((memo, changeObj) => {
		uids.push(targetUid);
		memo.push({
			uid: targetUid,
			meta: [
				{
					key: '[[user:change_username]]',
					value: changeObj.value,
					labelClass: 'primary',
				},
			],
			datetime: changeObj.timestamp,
			datetimeISO: changeObj.timestampISO,
		});

		return memo;
	}, [])).concat(emailChanges.reduce((memo, changeObj) => {
		uids.push(targetUid);
		memo.push({
			uid: targetUid,
			meta: [
				{
					key: '[[user:change_email]]',
					value: changeObj.value,
					labelClass: 'primary',
				},
			],
			datetime: changeObj.timestamp,
			datetimeISO: changeObj.timestampISO,
		});

		return memo;
	}, []));
}

require('./promisify')(Flags);<|MERGE_RESOLUTION|>--- conflicted
+++ resolved
@@ -15,12 +15,8 @@
 const posts = require('./posts');
 const privileges = require('./privileges');
 const plugins = require('./plugins');
-<<<<<<< HEAD
 const utils = require('./utils');
-=======
-const utils = require('../public/src/utils');
 const batch = require('./batch');
->>>>>>> 46ab2711
 
 const Flags = module.exports;
 
