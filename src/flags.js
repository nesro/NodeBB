'use strict';

const _ = require('lodash');
const winston = require('winston');
const validator = require('validator');

const db = require('./database');
const user = require('./user');
const groups = require('./groups');
const meta = require('./meta');
const notifications = require('./notifications');
const analytics = require('./analytics');
const categories = require('./categories');
const topics = require('./topics');
const posts = require('./posts');
const privileges = require('./privileges');
const plugins = require('./plugins');
const utils = require('./utils');

const Flags = module.exports;

Flags._constants = {
	states: ['open', 'wip', 'resolved', 'rejected'],
	state_class: {
		open: 'info',
		wip: 'warning',
		resolved: 'success',
		rejected: 'danger',
	},
};

Flags.init = async function () {
	// Query plugins for custom filter strategies and merge into core filter strategies
	function prepareSets(sets, orSets, prefix, value) {
		if (!Array.isArray(value)) {
			sets.push(prefix + value);
		} else if (value.length) {
			value.forEach(x => orSets.push(prefix + x));
		}
	}

	const hookData = {
		filters: {
			type: function (sets, orSets, key) {
				prepareSets(sets, orSets, 'flags:byType:', key);
			},
			state: function (sets, orSets, key) {
				prepareSets(sets, orSets, 'flags:byState:', key);
			},
			reporterId: function (sets, orSets, key) {
				prepareSets(sets, orSets, 'flags:byReporter:', key);
			},
			assignee: function (sets, orSets, key) {
				prepareSets(sets, orSets, 'flags:byAssignee:', key);
			},
			targetUid: function (sets, orSets, key) {
				prepareSets(sets, orSets, 'flags:byTargetUid:', key);
			},
			cid: function (sets, orSets, key) {
				prepareSets(sets, orSets, 'flags:byCid:', key);
			},
			page: function () {	/* noop */ },
			perPage: function () {	/* noop */ },
			quick: function (sets, orSets, key, uid) {
				switch (key) {
					case 'mine':
						sets.push('flags:byAssignee:' + uid);
						break;
				}
			},
		},
		helpers: {
			prepareSets: prepareSets,
		},
	};

	try {
		const data = await plugins.fireHook('filter:flags.getFilters', hookData);
		Flags._filters = data.filters;
	} catch (err) {
		winston.error('[flags/init] Could not retrieve filters', err.stack);
		Flags._filters = {};
	}
};

Flags.get = async function (flagId) {
	const [base, history, notes, reports] = await Promise.all([
		db.getObject('flag:' + flagId),
		Flags.getHistory(flagId),
		Flags.getNotes(flagId),
		Flags.getReports(flagId),
	]);
	if (!base) {
		return;
	}

	const flagObj = {
		state: 'open',
		assignee: null,
		...base,
		datetimeISO: utils.toISOString(base.datetime),
		target_readable: base.type.charAt(0).toUpperCase() + base.type.slice(1) + ' ' + base.targetId,
		target: await Flags.getTarget(base.type, base.targetId, 0),
		history: history,
		notes: notes,
		reports: reports,
	};

	const data = await plugins.fireHook('filter:flags.get', {
		flag: flagObj,
	});
	return data.flag;
};

Flags.list = async function (filters, uid) {
	filters = filters || {};

	let sets = [];
	const orSets = [];

	// Default filter
	filters.page = filters.hasOwnProperty('page') ? Math.abs(parseInt(filters.page, 10) || 1) : 1;
	filters.perPage = filters.hasOwnProperty('perPage') ? Math.abs(parseInt(filters.perPage, 10) || 20) : 20;

	for (var type in filters) {
		if (filters.hasOwnProperty(type)) {
			if (Flags._filters.hasOwnProperty(type)) {
				Flags._filters[type](sets, orSets, filters[type], uid);
			} else {
				winston.warn('[flags/list] No flag filter type found: ' + type);
			}
		}
	}
	sets = (sets.length || orSets.length) ? sets : ['flags:datetime'];	// No filter default

	let flagIds = [];
	if (sets.length === 1) {
		flagIds = await db.getSortedSetRevRange(sets[0], 0, -1);
	} else if (sets.length > 1) {
		flagIds = await db.getSortedSetRevIntersect({ sets: sets, start: 0, stop: -1, aggregate: 'MAX' });
	}

	if (orSets.length) {
		const _flagIds = await db.getSortedSetRevUnion({ sets: orSets, start: 0, stop: -1, aggregate: 'MAX' });
		if (sets.length) {
			// If flag ids are already present, return a subset of flags that are in both sets
			flagIds = _.intersection(flagIds, _flagIds);
		} else {
			// Otherwise, return all flags returned via orSets
			flagIds = _.union(flagIds, _flagIds);
		}
	}

	// Create subset for parsing based on page number (n=20)
	const flagsPerPage = Math.abs(parseInt(filters.perPage, 10) || 1);
	const pageCount = Math.ceil(flagIds.length / flagsPerPage);
	flagIds = flagIds.slice((filters.page - 1) * flagsPerPage, filters.page * flagsPerPage);

	const reportCounts = await db.sortedSetsCard(flagIds.map(flagId => `flag:${flagId}:reports`));

	const flags = await Promise.all(flagIds.map(async (flagId, idx) => {
		let flagObj = await db.getObject('flag:' + flagId);
		flagObj = {
			state: 'open',
			assignee: null,
			heat: reportCounts[idx],
			...flagObj,
		};
		flagObj.labelClass = Flags._constants.state_class[flagObj.state];

		return Object.assign(flagObj, {
			target_readable: flagObj.type.charAt(0).toUpperCase() + flagObj.type.slice(1) + ' ' + flagObj.targetId,
			datetimeISO: utils.toISOString(flagObj.datetime),
		});
	}));

	const data = await plugins.fireHook('filter:flags.list', {
		flags: flags,
		page: filters.page,
	});

	return {
		flags: data.flags,
		page: data.page,
		pageCount: pageCount,
	};
};

Flags.validate = async function (payload) {
	const [target, reporter] = await Promise.all([
		Flags.getTarget(payload.type, payload.id, payload.uid),
		user.getUserData(payload.uid),
	]);

	if (!target) {
		throw new Error('[[error:invalid-data]]');
	} else if (target.deleted) {
		throw new Error('[[error:post-deleted]]');
	} else if (!reporter || !reporter.userslug) {
		throw new Error('[[error:no-user]]');
	} else if (reporter.banned) {
		throw new Error('[[error:user-banned]]');
	}

	if (payload.type === 'post') {
		const editable = await privileges.posts.canEdit(payload.id, payload.uid);
		if (!editable.flag && !meta.config['reputation:disabled'] && reporter.reputation < meta.config['min:rep:flag']) {
			throw new Error('[[error:not-enough-reputation-to-flag]]');
		}
	} else if (payload.type === 'user') {
		const editable = await privileges.users.canEdit(payload.uid, payload.id);
		if (!editable && !meta.config['reputation:disabled'] && reporter.reputation < meta.config['min:rep:flag']) {
			throw new Error('[[error:not-enough-reputation-to-flag]]');
		}
	} else {
		throw new Error('[[error:invalid-data]]');
	}
};

Flags.getNotes = async function (flagId) {
	let notes = await db.getSortedSetRevRangeWithScores('flag:' + flagId + ':notes', 0, -1);
	notes = await modifyNotes(notes);
	return notes;
};

Flags.getNote = async function (flagId, datetime) {
	let notes = await db.getSortedSetRangeByScoreWithScores('flag:' + flagId + ':notes', 0, 1, datetime, datetime);
	if (!notes.length) {
		throw new Error('[[error:invalid-data]]');
	}

	notes = await modifyNotes(notes);
	return notes[0];
};

Flags.getFlagIdByTarget = async function (type, id) {
	let method;
	switch (type) {
		case 'post':
			method = posts.getPostField;
			break;

		case 'user':
			method = user.getUserField;
			break;

		default:
			throw new Error('[[error:invalid-data]]');
	}

	return await method(id, 'flagId');
};

async function modifyNotes(notes) {
	const uids = [];
	notes = notes.map(function (note) {
		const noteObj = JSON.parse(note.value);
		uids.push(noteObj[0]);
		return {
			uid: noteObj[0],
			content: noteObj[1],
			datetime: note.score,
			datetimeISO: utils.toISOString(note.score),
		};
	});
	const userData = await user.getUsersFields(uids, ['username', 'userslug', 'picture']);
	return notes.map(function (note, idx) {
		note.user = userData[idx];
		note.content = validator.escape(note.content);
		return note;
	});
}

Flags.deleteNote = async function (flagId, datetime) {
	const note = await db.getSortedSetRangeByScore('flag:' + flagId + ':notes', 0, 1, datetime, datetime);
	if (!note.length) {
		throw new Error('[[error:invalid-data]]');
	}

	await db.sortedSetRemove('flag:' + flagId + ':notes', note[0]);
};

Flags.create = async function (type, id, uid, reason, timestamp) {
	let doHistoryAppend = false;
	if (!timestamp) {
		timestamp = Date.now();
		doHistoryAppend = true;
	}
	const [flagExists, targetExists,, targetFlagged, targetUid, targetCid] = await Promise.all([
		// Sanity checks
		Flags.exists(type, id, uid),
		Flags.targetExists(type, id),
		Flags.canFlag(type, id, uid),
		Flags.targetFlagged(type, id),

		// Extra data for zset insertion
		Flags.getTargetUid(type, id),
		Flags.getTargetCid(type, id),
	]);
	if (flagExists) {
		throw new Error(`[[error:${type}-already-flagged]]`);
	} else if (!targetExists) {
		throw new Error('[[error:invalid-data]]');
	}

	// If the flag already exists, just add the report
	if (targetFlagged) {
		const flagId = await Flags.getFlagIdByTarget(type, id);
		await Promise.all([
			Flags.addReport(flagId, type, id, uid, reason, timestamp),
			Flags.update(flagId, uid, { state: 'open' }),
		]);

		return await Flags.get(flagId);
	}

	const flagId = await db.incrObjectField('global', 'nextFlagId');
	const batched = [];

	batched.push(
		db.setObject('flag:' + flagId, {
			flagId: flagId,
			type: type,
			targetId: id,
			datetime: timestamp,
		}),
		Flags.addReport(flagId, type, id, uid, reason, timestamp),
		db.sortedSetAdd('flags:datetime', timestamp, flagId), // by time, the default
		db.sortedSetAdd('flags:byType:' + type, timestamp, flagId),	// by flag type
		db.sortedSetIncrBy('flags:byTarget', 1, [type, id].join(':')),	// by flag target (score is count)
		analytics.increment('flags') // some fancy analytics
	);

	if (targetUid) {
		batched.push(db.sortedSetAdd('flags:byTargetUid:' + targetUid, timestamp, flagId)); // by target uid
	}

	if (targetCid) {
		batched.push(db.sortedSetAdd('flags:byCid:' + targetCid, timestamp, flagId)); // by target cid
	}

	if (type === 'post') {
		batched.push(
			db.sortedSetAdd('flags:byPid:' + id, timestamp, flagId),	// by target pid
			posts.setPostField(id, 'flagId', flagId)
		);

		if (targetUid) {
			batched.push(user.incrementUserFlagsBy(targetUid, 1));
		}
	} else if (type === 'user') {
		batched.push(user.setUserField(id, 'flagId', flagId));
	}

	// Run all the database calls in one single batched call...
	await Promise.all(batched);

	if (doHistoryAppend) {
		Flags.update(flagId, uid, { state: 'open' });
	}

	return await Flags.get(flagId);
};

Flags.getReports = async function (flagId) {
	const payload = await db.getSortedSetRevRangeWithScores(`flag:${flagId}:reports`, 0, -1);
	const [reports, uids] = payload.reduce(function (memo, cur) {
		const value = cur.value.split(';');
		memo[1].push(value.shift());
		cur.value = value.join(';');
		memo[0].push(cur);

		return memo;
	}, [[], []]);

	await Promise.all(reports.map(async (report, idx) => {
		report.timestamp = report.score;
		report.timestampISO = new Date(report.score).toISOString();
		delete report.score;
		report.reporter = await user.getUserFields(uids[idx], ['username', 'userslug', 'picture', 'reputation']);
	}));

	return reports;
};

Flags.addReport = async function (flagId, type, id, uid, reason, timestamp) {
	await db.sortedSetAddBulk([
		[`flags:byReporter:${uid}`, timestamp, flagId],
		[`flag:${flagId}:reports`, timestamp, [uid, reason].join(';')],

		['flags:hash', flagId, [type, id, uid].join(':')],
	]);
};

Flags.exists = async function (type, id, uid) {
	return await db.isSortedSetMember('flags:hash', [type, id, uid].join(':'));
};

Flags.canFlag = async function (type, id, uid) {
	const limit = meta.config['flags:limitPerTarget'];
	if (limit > 0) {
		const score = await db.sortedSetScore('flags:byTarget', `${type}:${id}`);
		if (score >= limit) {
			throw new Error(`[[error:${type}-flagged-too-many-times]]`);
		}
	}

	const canRead = await privileges.posts.can('topics:read', id, uid);
	switch (type) {
		case 'user':
			return true;

		case 'post':
			if (!canRead) {
				throw new Error('[[error:no-privileges]]');
			}
			break;

		default:
			throw new Error('[[error:invalid-data]]');
	}
};

Flags.getTarget = async function (type, id, uid) {
	if (type === 'user') {
		const userData = await user.getUserData(id);
		return userData && userData.uid ? userData : {};
	}
	if (type === 'post') {
		let postData = await posts.getPostData(id);
		if (!postData) {
			return {};
		}
		postData = await posts.parsePost(postData);
		postData = await topics.addPostData([postData], uid);
		return postData[0];
	}
	throw new Error('[[error:invalid-data]]');
};

Flags.targetExists = async function (type, id) {
	if (type === 'post') {
		return await posts.exists(id);
	} else if (type === 'user') {
		return await user.exists(id);
	}
	throw new Error('[[error:invalid-data]]');
};

Flags.targetFlagged = async function (type, id) {
	return await db.sortedSetScore('flags:byTarget', [type, id].join(':')) >= 1;
};

Flags.getTargetUid = async function (type, id) {
	if (type === 'post') {
		return await posts.getPostField(id, 'uid');
	}
	return id;
};

Flags.getTargetCid = async function (type, id) {
	if (type === 'post') {
		return await posts.getCidByPid(id);
	}
	return null;
};

Flags.update = async function (flagId, uid, changeset) {
	const current = await db.getObjectFields('flag:' + flagId, ['uid', 'state', 'assignee', 'type', 'targetId']);
	if (!current.type) {
		return;
	}
	const now = changeset.datetime || Date.now();
	const notifyAssignee = async function (assigneeId) {
		if (assigneeId === '' || parseInt(uid, 10) === parseInt(assigneeId, 10)) {
			return;
		}
		const notifObj = await notifications.create({
			type: 'my-flags',
			bodyShort: '[[notifications:flag-assigned-to-you, ' + flagId + ']]',
			bodyLong: '',
			path: '/flags/' + flagId,
			nid: 'flags:assign:' + flagId + ':uid:' + assigneeId,
			from: uid,
		});
		await notifications.push(notifObj, [assigneeId]);
	};
	const isAssignable = async function (assigneeId) {
		let allowed = false;
		allowed = await user.isAdminOrGlobalMod(assigneeId);

		// Mods are also allowed to be assigned, if flag target is post in uid's moderated cid
		if (!allowed && current.type === 'post') {
			const cid = await posts.getCidByPid(current.targetId);
			allowed = await user.isModerator(assigneeId, cid);
		}

		return allowed;
	};

	// Retrieve existing flag data to compare for history-saving/reference purposes
	const tasks = [];
	for (var prop in changeset) {
		if (changeset.hasOwnProperty(prop)) {
			if (current[prop] === changeset[prop]) {
				delete changeset[prop];
			} else if (prop === 'state') {
				if (!Flags._constants.states.includes(changeset[prop])) {
					delete changeset[prop];
				} else {
					tasks.push(db.sortedSetAdd('flags:byState:' + changeset[prop], now, flagId));
					tasks.push(db.sortedSetRemove('flags:byState:' + current[prop], flagId));
					if (changeset[prop] === 'resolved' || changeset[prop] === 'rejected') {
						tasks.push(notifications.rescind('flag:' + current.type + ':' + current.targetId));
					}
				}
			} else if (prop === 'assignee') {
				/* eslint-disable-next-line */
				if (!await isAssignable(parseInt(changeset[prop], 10))) {
					delete changeset[prop];
				} else {
					tasks.push(db.sortedSetAdd('flags:byAssignee:' + changeset[prop], now, flagId));
					tasks.push(notifyAssignee(changeset[prop]));
				}
			}
		}
	}

	if (!Object.keys(changeset).length) {
		return;
	}

	tasks.push(db.setObject('flag:' + flagId, changeset));
	tasks.push(Flags.appendHistory(flagId, uid, changeset));
	await Promise.all(tasks);

	plugins.fireHook('action:flags.update', { flagId: flagId, changeset: changeset, uid: uid });
};

Flags.resolveFlag = async function (type, id, uid) {
	const flagId = await Flags.getFlagIdByTarget(type, id);
	if (parseInt(flagId, 10)) {
		await Flags.update(flagId, uid, { state: 'resolved' });
	}
};

Flags.getHistory = async function (flagId) {
	const uids = [];
	let history = await db.getSortedSetRevRangeWithScores('flag:' + flagId + ':history', 0, -1);
	const flagData = await db.getObjectFields('flag:' + flagId, ['type', 'targetId']);
	const targetUid = await Flags.getTargetUid(flagData.type, flagData.targetId);

	history = history.map(function (entry) {
		entry.value = JSON.parse(entry.value);

		uids.push(entry.value[0]);

		// Deserialise changeset
		const changeset = entry.value[1];
		if (changeset.hasOwnProperty('state')) {
			changeset.state = changeset.state === undefined ? '' : '[[flags:state-' + changeset.state + ']]';
		}

		return {
			uid: entry.value[0],
			fields: changeset,
			datetime: entry.score,
			datetimeISO: utils.toISOString(entry.score),
		};
	});

	// Append ban history and username change data
	history = await mergeBanHistory(history, targetUid, uids);
	history = await mergeUsernameEmailChanges(history, targetUid, uids);

	const userData = await user.getUsersFields(uids, ['username', 'userslug', 'picture']);
	history.forEach((event, idx) => { event.user = userData[idx]; });

	// Resort by date
	history = history.sort((a, b) => b.datetime - a.datetime);

	return history;
};

Flags.appendHistory = async function (flagId, uid, changeset) {
	const datetime = changeset.datetime || Date.now();
	delete changeset.datetime;
	const payload = JSON.stringify([uid, changeset, datetime]);
	await db.sortedSetAdd('flag:' + flagId + ':history', datetime, payload);
};

Flags.appendNote = async function (flagId, uid, note, datetime) {
	if (datetime) {
		await Flags.deleteNote(flagId, datetime);
	}
	datetime = datetime || Date.now();

	const payload = JSON.stringify([uid, note]);
	await db.sortedSetAdd('flag:' + flagId + ':notes', datetime, payload);
	await Flags.appendHistory(flagId, uid, {
		notes: null,
		datetime: datetime,
	});
};

Flags.notify = async function (flagObj, uid) {
	const [admins, globalMods] = await Promise.all([
		groups.getMembers('administrators', 0, -1),
		groups.getMembers('Global Moderators', 0, -1),
	]);
	let uids = admins.concat(globalMods);
	let notifObj = null;
	if (flagObj.type === 'post') {
		const [title, cid] = await Promise.all([
			topics.getTitleByPid(flagObj.targetId),
			posts.getCidByPid(flagObj.targetId),
		]);

		const modUids = await categories.getModeratorUids([cid]);
		const titleEscaped = utils.decodeHTMLEntities(title).replace(/%/g, '&#37;').replace(/,/g, '&#44;');

		notifObj = await notifications.create({
			type: 'new-post-flag',
<<<<<<< HEAD
			bodyShort: '[[notifications:user-flagged-post-in, ' + flagObj.reporter.username + ', ' + titleEscaped + ']]',
=======
			bodyShort: '[[notifications:user_flagged_post_in, ' + flagObj.reports[flagObj.reports.length - 1].reporter.username + ', ' + titleEscaped + ']]',
>>>>>>> d6baf5c2
			bodyLong: flagObj.description,
			pid: flagObj.targetId,
			path: '/flags/' + flagObj.flagId,
			nid: 'flag:post:' + flagObj.targetId,
			from: uid,
			mergeId: 'notifications:user-flagged-post-in|' + flagObj.targetId,
			topicTitle: title,
		});
		uids = uids.concat(modUids[0]);
	} else if (flagObj.type === 'user') {
		notifObj = await notifications.create({
			type: 'new-user-flag',
<<<<<<< HEAD
			bodyShort: '[[notifications:user-flagged-user, ' + flagObj.reporter.username + ', ' + flagObj.target.username + ']]',
=======
			bodyShort: '[[notifications:user_flagged_user, ' + flagObj.reports[flagObj.reports.length - 1].reporter.username + ', ' + flagObj.target.username + ']]',
>>>>>>> d6baf5c2
			bodyLong: flagObj.description,
			path: '/flags/' + flagObj.flagId,
			nid: 'flag:user:' + flagObj.targetId,
			from: uid,
			mergeId: 'notifications:user-flagged-user|' + flagObj.targetId,
		});
	} else {
		throw new Error('[[error:invalid-data]]');
	}

	plugins.fireHook('action:flags.create', {
		flag: flagObj,
	});
	uids = uids.filter(_uid => parseInt(_uid, 10) !== parseInt(uid, 10));
	await notifications.push(notifObj, uids);
};

async function mergeBanHistory(history, targetUid, uids) {
	let recentBans = await db.getSortedSetRevRange('uid:' + targetUid + ':bans:timestamp', 0, 19);
	recentBans = await db.getObjects(recentBans);

	return history.concat(recentBans.reduce((memo, cur) => {
		uids.push(cur.fromUid);
		memo.push({
			uid: cur.fromUid,
			meta: [
				{
					key: '[[user:banned]]',
					value: cur.reason,
					labelClass: 'danger',
				},
				{
					key: '[[user:info.banned-expiry]]',
					value: new Date(parseInt(cur.expire, 10)).toISOString(),
					labelClass: 'default',
				},
			],
			datetime: parseInt(cur.timestamp, 10),
			datetimeISO: utils.toISOString(parseInt(cur.timestamp, 10)),
		});

		return memo;
	}, []));
}

async function mergeUsernameEmailChanges(history, targetUid, uids) {
	const usernameChanges = await user.getHistory('user:' + targetUid + ':usernames');
	const emailChanges = await user.getHistory('user:' + targetUid + ':emails');

	return history.concat(usernameChanges.reduce((memo, changeObj) => {
		uids.push(targetUid);
		memo.push({
			uid: targetUid,
			meta: [
				{
					key: '[[user:change_username]]',
					value: changeObj.value,
					labelClass: 'primary',
				},
			],
			datetime: changeObj.timestamp,
			datetimeISO: changeObj.timestampISO,
		});

		return memo;
	}, [])).concat(emailChanges.reduce((memo, changeObj) => {
		uids.push(targetUid);
		memo.push({
			uid: targetUid,
			meta: [
				{
					key: '[[user:change_email]]',
					value: changeObj.value,
					labelClass: 'primary',
				},
			],
			datetime: changeObj.timestamp,
			datetimeISO: changeObj.timestampISO,
		});

		return memo;
	}, []));
}

require('./promisify')(Flags);<|MERGE_RESOLUTION|>--- conflicted
+++ resolved
@@ -621,11 +621,7 @@
 
 		notifObj = await notifications.create({
 			type: 'new-post-flag',
-<<<<<<< HEAD
-			bodyShort: '[[notifications:user-flagged-post-in, ' + flagObj.reporter.username + ', ' + titleEscaped + ']]',
-=======
-			bodyShort: '[[notifications:user_flagged_post_in, ' + flagObj.reports[flagObj.reports.length - 1].reporter.username + ', ' + titleEscaped + ']]',
->>>>>>> d6baf5c2
+			bodyShort: '[[notifications:user-flagged-post-in, ' + flagObj.reports[flagObj.reports.length - 1].reporter.username + ', ' + titleEscaped + ']]',
 			bodyLong: flagObj.description,
 			pid: flagObj.targetId,
 			path: '/flags/' + flagObj.flagId,
@@ -638,11 +634,7 @@
 	} else if (flagObj.type === 'user') {
 		notifObj = await notifications.create({
 			type: 'new-user-flag',
-<<<<<<< HEAD
-			bodyShort: '[[notifications:user-flagged-user, ' + flagObj.reporter.username + ', ' + flagObj.target.username + ']]',
-=======
-			bodyShort: '[[notifications:user_flagged_user, ' + flagObj.reports[flagObj.reports.length - 1].reporter.username + ', ' + flagObj.target.username + ']]',
->>>>>>> d6baf5c2
+			bodyShort: '[[notifications:user-flagged-user, ' + flagObj.reports[flagObj.reports.length - 1].reporter.username + ', ' + flagObj.target.username + ']]',
 			bodyLong: flagObj.description,
 			path: '/flags/' + flagObj.flagId,
 			nid: 'flag:user:' + flagObj.targetId,
