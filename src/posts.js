var RDB = require('./redis.js'),
	utils = require('./../public/src/utils.js'),
	schema = require('./schema.js'),
	user = require('./user.js'),
	topics = require('./topics.js'),
	favourites = require('./favourites.js'),
	threadTools = require('./threadTools.js'),
	postTools = require('./postTools'),
	feed = require('./feed.js'),
	async = require('async'),
	plugins = require('./plugins'),
	reds = require('reds'),
	postSearch = reds.createSearch('nodebbpostsearch'),
	nconf = require('nconf'),
	meta = require('./meta.js'),
	winston = require('winston');

(function(Posts) {

	Posts.getPostsByTid = function(tid, start, end, callback) {
		RDB.lrange('tid:' + tid + ':posts', start, end, function(err, pids) {

			RDB.handle(err);

			if (pids.length) {
				Posts.getPostsByPids(pids, function(err, posts) {
					callback(posts);
				});
			} else {
				callback([]);
			}
		});
	}

	Posts.addUserInfoToPost = function(post, callback) {
		user.getUserFields(post.uid, ['username', 'userslug', 'reputation', 'postcount', 'picture', 'signature', 'banned'], function(err, userData) {
			if (err) return callback();

			postTools.toHTML(userData.signature, function(err, signature) {
				post.username = userData.username || 'anonymous';
				post.userslug = userData.userslug || '';
				post.user_rep = userData.reputation || 0;
				post.user_postcount = userData.postcount || 0;
				post.user_banned = userData.banned || '0';
				post.picture = userData.picture || require('gravatar').url('', {}, https = nconf.get('https'));
				post.signature = signature;

				if (post.editor !== '') {
					user.getUserFields(post.editor, ['username', 'userslug'], function(err, editorData) {
						if (err) return callback();

						post.editorname = editorData.username;
						post.editorslug = editorData.userslug;
						callback();
					});
				} else {
					callback();
				}
			});
		});
	}

	Posts.getPostSummaryByPids = function(pids, callback) {

		var posts = [];

		function getPostSummary(pid, callback) {
			async.waterfall([
				function(next) {
					Posts.getPostFields(pid, ['pid', 'tid', 'content', 'uid', 'timestamp', 'deleted'], function(postData) {
						if (postData.deleted === '1') return callback(null);
						else {
							postData.relativeTime = utils.relativeTime(postData.timestamp);
							next(null, postData);
						}
					});
				},
				function(postData, next) {
					Posts.addUserInfoToPost(postData, function() {
						next(null, postData);
					});
				},
				function(postData, next) {
					topics.getTopicFields(postData.tid, ['slug', 'deleted'], function(err, topicData) {
						if (err) return callback(err);
						else if (topicData.deleted === '1') return callback(null);

						postData.topicSlug = topicData.slug;
						next(null, postData);
					});
				},
				function(postData, next) {
					if (postData.content) {
						postTools.toHTML(postData.content, function(err, content) {
							if (!err) postData.content = utils.strip_tags(content);
							next(err, postData);
						});
					} else next(null, postData);
				}
			], function(err, postData) {
				if (!err) posts.push(postData);
				callback(err);
			});
		}

		async.eachSeries(pids, getPostSummary, function(err) {
			if (!err) {
				callback(null, posts);
			} else {
				callback(err, null);
			}
		});
	};

	Posts.filterBannedPosts = function(posts) {
		return posts.filter(function(post) {
			return post.user_banned === '0';
		});
	}

	Posts.getPostData = function(pid, callback) {
		RDB.hgetall('post:' + pid, function(err, data) {
			if (err === null) {
				plugins.fireHook('filter:post.get', data, function(data) {
					callback(data);
				});
			} else
				console.log(err);
		});
	}

	Posts.getPostFields = function(pid, fields, callback) {
		RDB.hmgetObject('post:' + pid, fields, function(err, data) {
			if (err === null) {
				callback(data);
			} else {
				console.log(err);
			}
		});
	}

	Posts.getPostField = function(pid, field, callback) {
		RDB.hget('post:' + pid, field, function(err, data) {
			if (err === null)
				callback(data);
			else
				console.log(err);
		});
	}

	Posts.setPostField = function(pid, field, value) {
		RDB.hset('post:' + pid, field, value);
	}


	Posts.getPostsByPids = function(pids, callback) {
		var posts = [];

		async.eachSeries(pids, function(pid, callback) {
			Posts.getPostData(pid, function(postData) {
				if (postData) {
					postData.relativeTime = utils.relativeTime(postData.timestamp);
					postData.post_rep = postData.reputation;
					postData['edited-class'] = postData.editor !== '' ? '' : 'none';
					postData['relativeEditTime'] = postData.edited !== '0' ? utils.relativeTime(postData.edited) : '';

<<<<<<< HEAD
=======
					if (postData.uploadedImages) {
						try {
							postData.uploadedImages = JSON.parse(postData.uploadedImages);
						} catch (err) {
							postData.uploadedImages = [];
							winston.err(err);
						}
					} else {
						postData.uploadedImages = [];
					}

>>>>>>> 678db837
					postTools.toHTML(postData.content, function(err, content) {
						postData.content = content;
						posts.push(postData);
						callback(null);
					});
				}
			});
		}, function(err) {
			if (!err) {
				callback(null, posts);
			} else {
				callback(err, null);
			}
		});
	}

	Posts.get_cid_by_pid = function(pid, callback) {
		Posts.getPostField(pid, 'tid', function(tid) {
			if (tid) {
				topics.getTopicField(tid, 'cid', function(err, cid) {
					if (cid) {
						callback(cid);
					} else {
						callback(false);
					}
				});
			}
		});
	}

	Posts.emitContentTooShortAlert = function(socket) {
		socket.emit('event:alert', {
			type: 'danger',
			timeout: 2000,
			title: 'Content too short',
			message: "Please enter a longer post. At least " + meta.config.minimumPostLength + " characters.",
			alert_id: 'post_error'
		});
	}

	Posts.emitTooManyPostsAlert = function(socket) {
		socket.emit('event:alert', {
			title: 'Too many posts!',
			message: 'You can only post every ' + meta.config.postDelay / 1000 + ' seconds.',
			type: 'danger',
			timeout: 2000
		});
	}

<<<<<<< HEAD
	Posts.reply = function(tid, uid, content, callback) {
		if(content) {
=======
	Posts.reply = function(tid, uid, content, images, callback) {
		if (content) {
>>>>>>> 678db837
			content = content.trim();
		}

		if (!content || content.length < meta.config.minimumPostLength) {
			callback(new Error('content-too-short'), null);
			return;
		}

		user.getUserField(uid, 'lastposttime', function(lastposttime) {
			if (Date.now() - lastposttime < meta.config.postDelay) {
				callback(new Error('too-many-posts'), null);
				return;
			}

			Posts.create(uid, tid, content, function(postData) {
				if (postData) {

					topics.markUnRead(tid);

					Posts.get_cid_by_pid(postData.pid, function(cid) {
						RDB.del('cid:' + cid + ':read_by_uid', function(err, data) {
							topics.markAsRead(tid, uid);
						});
					});

					threadTools.notify_followers(tid, uid);

					Posts.addUserInfoToPost(postData, function() {
						var socketData = {
							posts: [postData]
						};
						io.sockets. in ('topic_' + tid).emit('event:new_post', socketData);
						io.sockets. in ('recent_posts').emit('event:new_post', socketData);
						io.sockets. in ('users/' + uid).emit('event:new_post', socketData);
					});

					callback(null, 'Reply successful');
				} else {
					callback(new Error('reply-error'), null);
				}
			});
		});
	};

	Posts.create = function(uid, tid, content, callback) {
		if (uid === null) {
			callback(null);
			return;
		}

		topics.isLocked(tid, function(locked) {
			if (!locked || locked === '0') {
				RDB.incr('global:next_post_id', function(err, pid) {
					RDB.handle(err);

					plugins.fireHook('filter:post.save', content, function(content) {
						var timestamp = Date.now(),
							postData = {
								'pid': pid,
								'uid': uid,
								'tid': tid,
								'content': content,
								'timestamp': timestamp,
								'reputation': 0,
								'editor': '',
								'edited': 0,
								'deleted': 0,
								'fav_button_class': '',
								'fav_star_class': 'icon-star-empty',
								'show_banned': 'hide',
								'relativeTime': '0 seconds',
								'post_rep': '0',
								'edited-class': 'none',
								'relativeEditTime': ''
							};

						RDB.hmset('post:' + pid, postData);

						topics.addPostToTopic(tid, pid);
						topics.increasePostCount(tid);
						topics.updateTimestamp(tid, timestamp);

						RDB.incr('totalpostcount');

						topics.getTopicField(tid, 'cid', function(err, cid) {
							RDB.handle(err);

							feed.updateTopic(tid);

							RDB.zadd('categories:recent_posts:cid:' + cid, timestamp, pid);
							RDB.zadd('categories:' + cid + ':tid', timestamp, tid);

							RDB.scard('cid:' + cid + ':active_users', function(err, amount) {
								if (amount > 10) {
									RDB.spop('cid:' + cid + ':active_users');
								}

								categories.addActiveUser(cid, uid);
							});
						});

						user.onNewPostMade(uid, tid, pid, timestamp);

						async.parallel({
<<<<<<< HEAD
=======
							uploadedImages: function(next) {
								Posts.uploadPostImages(postData.pid, images, function(err, uploadedImages) {
									if (err) {
										winston.error('Uploading images failed!', err.stack);
										next(null, []);
									} else {
										next(null, uploadedImages);
									}
								});
							},
>>>>>>> 678db837
							content: function(next) {
								plugins.fireHook('filter:post.get', postData, function(postData) {
									postTools.toHTML(postData.content, function(err, content) {
										next(null, content);
									});
								});
							}
						}, function(err, results) {
							postData.content = results.content;
							callback(postData);
						});

						plugins.fireHook('action:post.save', [postData]);

						postSearch.index(content, pid);
					});
				});
			} else {
				callback(null);
			}
		});
	}

	Posts.uploadPostImage = function(image, callback) {
		var imgur = require('./imgur');
		imgur.setClientID(meta.config.imgurClientID);

<<<<<<< HEAD
		if(!image)
			return callback('invalid image', null);

		imgur.upload(image.data, 'base64', function(err, data) {
			if(err) {
				callback('Can\'t upload image!', null);
			} else {
				if(data.success) {
					var img= {url:data.data.link, name:image.name};

					callback(null, img);
				} else {
					winston.error('Can\'t upload image, did you set imgurClientID?');
					callback("upload error", null);
				}
=======
		if (!images)
			return callback(null, []);

		var uploadedImages = images.filter(function(image) {
			return !!image.url;
		});

		function uploadImage(image, next) {
			if (!image.data)
				return next(null);

			imgur.upload(image.data, 'base64', function(err, data) {
				if (err) {
					next(err);
				} else {
					if (data.success) {
						var img = {
							url: data.data.link,
							name: image.name
						};
						uploadedImages.push(img);
						next(null);
					} else {
						winston.error('Can\'t upload image, did you set imgurClientID?');
						next(data);
					}
				}
			});
		}

		async.each(images, uploadImage, function(err) {
			if (!err) {
				Posts.setPostField(pid, 'uploadedImages', JSON.stringify(uploadedImages));
				callback(null, uploadedImages);
			} else {
				console.log(err);
				callback(err, null);
>>>>>>> 678db837
			}
		});
	}

	Posts.getPostsByUid = function(uid, start, end, callback) {

		user.getPostIds(uid, start, end, function(pids) {

			if (pids && pids.length) {

				Posts.getPostsByPids(pids, function(err, posts) {
					callback(posts);
				});
			} else
				callback([]);
		});
	}

	Posts.getTopicPostStats = function(socket) {
		RDB.mget(['totaltopiccount', 'totalpostcount'], function(err, data) {
			if (err === null) {
				var stats = {
					topics: data[0] ? data[0] : 0,
					posts: data[1] ? data[1] : 0
				};

				socket.emit('post.stats', stats);
			} else
				console.log(err);
		});
	}

	Posts.reIndexPids = function(pids, callback) {

		function reIndex(pid, callback) {

			Posts.getPostField(pid, 'content', function(content) {
				postSearch.remove(pid, function() {

					if (content && content.length) {
						postSearch.index(content, pid);
					}
					callback(null);
				});
			});
		}

		async.each(pids, reIndex, function(err) {
			if (err) {
				callback(err, null);
			} else {
				callback(null, 'Posts reindexed');
			}
		});
	}

	Posts.getFavourites = function(uid, callback) {
		RDB.zrevrange('uid:' + uid + ':favourites', 0, -1, function(err, pids) {
			if (err)
				return callback(err, null);

			Posts.getPostSummaryByPids(pids, function(err, posts) {
				if (err)
					return callback(err, null);

				callback(null, posts);
			});

		});
	}

}(exports));<|MERGE_RESOLUTION|>--- conflicted
+++ resolved
@@ -164,20 +164,6 @@
 					postData['edited-class'] = postData.editor !== '' ? '' : 'none';
 					postData['relativeEditTime'] = postData.edited !== '0' ? utils.relativeTime(postData.edited) : '';
 
-<<<<<<< HEAD
-=======
-					if (postData.uploadedImages) {
-						try {
-							postData.uploadedImages = JSON.parse(postData.uploadedImages);
-						} catch (err) {
-							postData.uploadedImages = [];
-							winston.err(err);
-						}
-					} else {
-						postData.uploadedImages = [];
-					}
-
->>>>>>> 678db837
 					postTools.toHTML(postData.content, function(err, content) {
 						postData.content = content;
 						posts.push(postData);
@@ -227,13 +213,8 @@
 		});
 	}
 
-<<<<<<< HEAD
 	Posts.reply = function(tid, uid, content, callback) {
 		if(content) {
-=======
-	Posts.reply = function(tid, uid, content, images, callback) {
-		if (content) {
->>>>>>> 678db837
 			content = content.trim();
 		}
 
@@ -338,19 +319,6 @@
 						user.onNewPostMade(uid, tid, pid, timestamp);
 
 						async.parallel({
-<<<<<<< HEAD
-=======
-							uploadedImages: function(next) {
-								Posts.uploadPostImages(postData.pid, images, function(err, uploadedImages) {
-									if (err) {
-										winston.error('Uploading images failed!', err.stack);
-										next(null, []);
-									} else {
-										next(null, uploadedImages);
-									}
-								});
-							},
->>>>>>> 678db837
 							content: function(next) {
 								plugins.fireHook('filter:post.get', postData, function(postData) {
 									postTools.toHTML(postData.content, function(err, content) {
@@ -378,7 +346,6 @@
 		var imgur = require('./imgur');
 		imgur.setClientID(meta.config.imgurClientID);
 
-<<<<<<< HEAD
 		if(!image)
 			return callback('invalid image', null);
 
@@ -394,45 +361,6 @@
 					winston.error('Can\'t upload image, did you set imgurClientID?');
 					callback("upload error", null);
 				}
-=======
-		if (!images)
-			return callback(null, []);
-
-		var uploadedImages = images.filter(function(image) {
-			return !!image.url;
-		});
-
-		function uploadImage(image, next) {
-			if (!image.data)
-				return next(null);
-
-			imgur.upload(image.data, 'base64', function(err, data) {
-				if (err) {
-					next(err);
-				} else {
-					if (data.success) {
-						var img = {
-							url: data.data.link,
-							name: image.name
-						};
-						uploadedImages.push(img);
-						next(null);
-					} else {
-						winston.error('Can\'t upload image, did you set imgurClientID?');
-						next(data);
-					}
-				}
-			});
-		}
-
-		async.each(images, uploadImage, function(err) {
-			if (!err) {
-				Posts.setPostField(pid, 'uploadedImages', JSON.stringify(uploadedImages));
-				callback(null, uploadedImages);
-			} else {
-				console.log(err);
-				callback(err, null);
->>>>>>> 678db837
 			}
 		});
 	}
