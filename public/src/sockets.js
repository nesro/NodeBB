import io from 'socket.io-client';
import $ from 'jquery';

app = window.app || {};

var reconnecting = false;

window.socket = io(config.websocketAddress, {
	reconnectionAttempts: config.maxReconnectionAttempts,
	reconnectionDelay: config.reconnectionDelay,
	transports: config.socketioTransports,
	path: config.relative_path + '/socket.io',
});

var oEmit = socket.emit;
socket.emit = function (event, data, callback) {
	if (typeof data === 'function') {
		callback = data;
		data = null;
	}
	if (typeof callback === 'function') {
		oEmit.apply(socket, [event, data, callback]);
		return;
	}

	return new Promise(function (resolve, reject) {
		oEmit.apply(socket, [event, data, function (err, result) {
			if (err) reject(err);
			else resolve(result);
		}]);
	});
};

if (parseInt(app.user.uid, 10) >= 0) {
	addHandlers();
}

function addHandlers() {
	socket.on('connect', onConnect);

	socket.on('reconnecting', function () {
		// Wait 2s before firing
		setTimeout(function () {
			if (socket.disconnected) {
				onReconnecting();
			}
		}, 2000);
	});

	socket.on('disconnect', onDisconnect);

	socket.on('reconnect_failed', function () {
		// Wait ten times the reconnection delay and then start over
		setTimeout(socket.connect.bind(socket), parseInt(config.reconnectionDelay, 10) * 10);
	});

<<<<<<< HEAD
	socket.on('checkSession', function (uid) {
		if (parseInt(uid, 10) !== parseInt(app.user.uid, 10)) {
			app.handleInvalidSession();
=======
	function reJoinCurrentRoom() {
		var	url_parts = window.location.pathname.slice(config.relative_path.length).split('/').slice(1);
		var room;

		switch (url_parts[0]) {
			case 'user':
				room = 'user/' + (ajaxify.data ? ajaxify.data.theirid : 0);
				break;
			case 'topic':
				room = 'topic_' + url_parts[1];
				break;
			case 'category':
				room = 'category_' + url_parts[1];
				break;
			case 'recent':
				room = 'recent_topics';
				break;
			case 'unread':
				room = 'unread_topics';
				break;
			case 'popular':
				room = 'popular_topics';
				break;
			case 'admin':
				room = 'admin';
				break;
			case 'categories':
				room = 'categories';
				break;
>>>>>>> 842b8abb
		}
	});

	socket.on('setHostname', function (hostname) {
		app.upstreamHost = hostname;
	});

	socket.on('event:banned', onEventBanned);
	socket.on('event:alert', function (params) {
		app.alert(params);
	});
	socket.on('event:deprecated_call', function (data) {
		console.warn('[socket.io] ', data.eventName, 'is now deprecated in favour of', data.replacement);
	});
}

function onConnect() {
	if (!reconnecting) {
		app.showMessages();
		$(window).trigger('action:connected');
	}

	if (reconnecting) {
		var reconnectEl = $('#reconnect');
		var reconnectAlert = $('#reconnect-alert');

		reconnectEl.tooltip('destroy');
		reconnectEl.html('<i class="fa fa-check"></i>');
		reconnectAlert.toast('hide');
		reconnecting = false;

		reJoinCurrentRoom();

		socket.emit('meta.reconnected');

		$(window).trigger('action:reconnected');

		setTimeout(function () {
			reconnectEl.removeClass('active').addClass('hide');
		}, 3000);
	}
}

function reJoinCurrentRoom() {
	var	url_parts = window.location.pathname.slice(config.relative_path.length).split('/').slice(1);
	var room;

	switch (url_parts[0]) {
	case 'user':
		room = 'user/' + (ajaxify.data ? ajaxify.data.theirid : 0);
		break;
	case 'topic':
		room = 'topic_' + url_parts[1];
		break;
	case 'category':
		room = 'category_' + url_parts[1];
		break;
	case 'recent':
		room = 'recent_topics';
		break;
	case 'unread':
		room = 'unread_topics';
		break;
	case 'popular':
		room = 'popular_topics';
		break;
	case 'admin':
		room = 'admin';
		break;
	case 'categories':
		room = 'categories';
		break;
	}
	app.currentRoom = '';
	app.enterRoom(room);
}

function onReconnecting() {
	reconnecting = true;
	var reconnectEl = $('#reconnect');
	var reconnectAlert = $('#reconnect-alert');

	if (!reconnectEl.hasClass('active')) {
		reconnectEl.html('<i class="fa fa-spinner fa-spin"></i>');
		reconnectAlert.toast('show');
	}

	reconnectEl.addClass('active').removeClass('hide').tooltip({
		placement: 'bottom',
	});
}

function onDisconnect() {
	$(window).trigger('action:disconnected');
}

function onEventBanned(data) {
	var message = data.until ? '[[error:user-banned-reason-until, ' + $.timeago(data.until) + ', ' + data.reason + ']]' : '[[error:user-banned-reason, ' + data.reason + ']]';

	bootbox.alert({
		title: '[[error:user-banned]]',
		message: message,
		closeButton: false,
		callback: function () {
			window.location.href = config.relative_path + '/';
		},
	});
}

if (
	config.socketioOrigins &&
	config.socketioOrigins !== '*:*' &&
	config.socketioOrigins.indexOf(location.hostname) === -1
) {
	console.error(
		'You are accessing the forum from an unknown origin. This will likely result in websockets failing to connect. \n' +
		'To fix this, set the `"url"` value in `config.json` to the URL at which you access the site. \n' +
		'For more information, see this FAQ topic: https://community.nodebb.org/topic/13388'
	);
}<|MERGE_RESOLUTION|>--- conflicted
+++ resolved
@@ -54,41 +54,9 @@
 		setTimeout(socket.connect.bind(socket), parseInt(config.reconnectionDelay, 10) * 10);
 	});
 
-<<<<<<< HEAD
 	socket.on('checkSession', function (uid) {
 		if (parseInt(uid, 10) !== parseInt(app.user.uid, 10)) {
 			app.handleInvalidSession();
-=======
-	function reJoinCurrentRoom() {
-		var	url_parts = window.location.pathname.slice(config.relative_path.length).split('/').slice(1);
-		var room;
-
-		switch (url_parts[0]) {
-			case 'user':
-				room = 'user/' + (ajaxify.data ? ajaxify.data.theirid : 0);
-				break;
-			case 'topic':
-				room = 'topic_' + url_parts[1];
-				break;
-			case 'category':
-				room = 'category_' + url_parts[1];
-				break;
-			case 'recent':
-				room = 'recent_topics';
-				break;
-			case 'unread':
-				room = 'unread_topics';
-				break;
-			case 'popular':
-				room = 'popular_topics';
-				break;
-			case 'admin':
-				room = 'admin';
-				break;
-			case 'categories':
-				room = 'categories';
-				break;
->>>>>>> 842b8abb
 		}
 	});
 
@@ -137,30 +105,30 @@
 	var room;
 
 	switch (url_parts[0]) {
-	case 'user':
-		room = 'user/' + (ajaxify.data ? ajaxify.data.theirid : 0);
-		break;
-	case 'topic':
-		room = 'topic_' + url_parts[1];
-		break;
-	case 'category':
-		room = 'category_' + url_parts[1];
-		break;
-	case 'recent':
-		room = 'recent_topics';
-		break;
-	case 'unread':
-		room = 'unread_topics';
-		break;
-	case 'popular':
-		room = 'popular_topics';
-		break;
-	case 'admin':
-		room = 'admin';
-		break;
-	case 'categories':
-		room = 'categories';
-		break;
+		case 'user':
+			room = 'user/' + (ajaxify.data ? ajaxify.data.theirid : 0);
+			break;
+		case 'topic':
+			room = 'topic_' + url_parts[1];
+			break;
+		case 'category':
+			room = 'category_' + url_parts[1];
+			break;
+		case 'recent':
+			room = 'recent_topics';
+			break;
+		case 'unread':
+			room = 'unread_topics';
+			break;
+		case 'popular':
+			room = 'popular_topics';
+			break;
+		case 'admin':
+			room = 'admin';
+			break;
+		case 'categories':
+			room = 'categories';
+			break;
 	}
 	app.currentRoom = '';
 	app.enterRoom(room);
