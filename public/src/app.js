--- conflicted
+++ resolved
@@ -44,13 +44,8 @@
 	});
 
 	app.load = function () {
-<<<<<<< HEAD
 		translator.prepareDOM();
 
-		app.loadProgressiveStylesheet();
-
-=======
->>>>>>> d6baf5c2
 		overrides.overrideTimeago();
 
 		var url = ajaxify.start(window.location.pathname.slice(1) + window.location.search + window.location.hash);
