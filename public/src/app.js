--- conflicted
+++ resolved
@@ -281,23 +281,6 @@
 
 		function showAlert(type, message) {
 			switch (messages[type].format) {
-<<<<<<< HEAD
-			case 'alert':
-				app.alert({
-					type: 'success',
-					title: messages[type].title,
-					message: messages[type].message,
-					timeout: 5000,
-				});
-				break;
-
-			case 'modal':
-				bootbox.alert({
-					title: messages[type].title,
-					message: message || messages[type].message,
-				});
-				break;
-=======
 				case 'alert':
 					app.alert({
 						type: 'success',
@@ -308,16 +291,11 @@
 					break;
 
 				case 'modal':
-					require(['translator'], function (translator) {
-						translator.translate(message || messages[type].message, function (translated) {
-							bootbox.alert({
-								title: messages[type].title,
-								message: translated,
-							});
-						});
+					bootbox.alert({
+						title: messages[type].title,
+						message: message || messages[type].message,
 					});
 					break;
->>>>>>> 842b8abb
 			}
 		}
 
