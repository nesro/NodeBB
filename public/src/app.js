--- conflicted
+++ resolved
@@ -53,14 +53,6 @@
 
 		overrides.overrideTimeago();
 
-<<<<<<< HEAD
-		var url = ajaxify.start(window.location.pathname.slice(1) + window.location.search + window.location.hash);
-		ajaxify.updateHistory(url, true);
-		ajaxify.parseData();
-		ajaxify.end(url, ajaxify.data.template.name);
-
-=======
->>>>>>> 46ab2711
 		handleStatusChange();
 
 		if (config.searchEnabled) {
