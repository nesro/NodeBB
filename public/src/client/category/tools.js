--- conflicted
+++ resolved
@@ -109,11 +109,7 @@
 			});
 		});
 
-<<<<<<< HEAD
-		$('.category').on('click', '[data-component="topic/merge"]', function () {
-=======
 		components.get('topic/merge').on('click', function () {
->>>>>>> 649c64e4
 			require(['forum/topic/merge'], function (merge) {
 				merge.init();
 			});
