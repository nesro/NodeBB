define('forum/account/header', [
	'coverPhoto',
	'pictureCropper',
	'components',
	'translator',
	'benchpress',
	'api',
], function (coverPhoto, pictureCropper, components, translator, Benchpress, api) {
	var AccountHeader = {};
	var isAdminOrSelfOrGlobalMod;

	AccountHeader.init = function () {
		isAdminOrSelfOrGlobalMod = ajaxify.data.isAdmin || ajaxify.data.isSelf || ajaxify.data.isGlobalModerator;

		hidePrivateLinks();
		selectActivePill();

		if (isAdminOrSelfOrGlobalMod) {
			setupCoverPhoto();
		}

		components.get('account/follow').on('click', function () {
			toggleFollow('follow');
		});

		components.get('account/unfollow').on('click', function () {
			toggleFollow('unfollow');
		});

		components.get('account/chat').on('click', function () {
			socket.emit('modules.chats.hasPrivateChat', ajaxify.data.uid, function (err, roomId) {
				if (err) {
					return app.alertError(err.message);
				}
				if (roomId) {
					app.openChat(roomId);
				} else {
					app.newChat(ajaxify.data.uid);
				}
			});
		});

		components.get('account/new-chat').on('click', function () {
			app.newChat(ajaxify.data.uid, function () {
				components.get('account/chat').parent().removeClass('hidden');
			});
		});


		components.get('account/ban').on('click', banAccount);
		components.get('account/unban').on('click', unbanAccount);
		components.get('account/delete').on('click', deleteAccount);
		components.get('account/flag').on('click', flagAccount);
		components.get('account/block').on('click', toggleBlockAccount);
	};

	// TODO: These exported methods are used in forum/flags/detail -- refactor??
	AccountHeader.banAccount = banAccount;
	AccountHeader.deleteAccount = deleteAccount;

	function hidePrivateLinks() {
		if (!app.user.uid || app.user.uid !== parseInt(ajaxify.data.theirid, 10)) {
			$('.account-sub-links .plugin-link.private').addClass('hide');
		}
	}

	function selectActivePill() {
		$('.account-sub-links li').removeClass('active').each(function () {
			var href = $(this).find('a').attr('href');

			if (decodeURIComponent(href) === decodeURIComponent(window.location.pathname)) {
				$(this).addClass('active');
				return false;
			}
		});
	}

	function setupCoverPhoto() {
		coverPhoto.init(
			components.get('account/cover'),
			function (imageData, position, callback) {
				socket.emit('user.updateCover', {
					uid: ajaxify.data.uid,
					imageData: imageData,
					position: position,
				}, callback);
			},
			function () {
				pictureCropper.show({
					title: '[[user:upload-cover-picture]]',
					socketMethod: 'user.updateCover',
					aspectRatio: NaN,
					allowSkippingCrop: true,
					restrictImageDimension: false,
					paramName: 'uid',
					paramValue: ajaxify.data.theirid,
					accept: '.png,.jpg,.bmp',
				}, function (imageUrlOnServer) {
					imageUrlOnServer = (!imageUrlOnServer.startsWith('http') ? config.relative_path : '') + imageUrlOnServer + '?' + Date.now();
					components.get('account/cover').css('background-image', 'url(' + imageUrlOnServer + ')');
				});
			},
			removeCover
		);
	}

	function toggleFollow(type) {
		api[type === 'follow' ? 'put' : 'delete']('/users/' + ajaxify.data.uid + '/follow', undefined, () => {
			components.get('account/follow').toggleClass('hide', type === 'follow');
			components.get('account/unfollow').toggleClass('hide', type === 'unfollow');
			app.alertSuccess('[[global:alert.' + type + ', ' + ajaxify.data.username + ']]');
		}, err => app.alertError(err.status.message));

		return false;
	}

	function banAccount(theirid, onSuccess) {
		theirid = theirid || ajaxify.data.theirid;

		Benchpress.parse('admin/partials/temporary-ban', {}, function (html) {
			bootbox.dialog({
				className: 'ban-modal',
				title: '[[user:ban-account]]',
				message: html,
				show: true,
				buttons: {
					close: {
						label: '[[global:close]]',
						className: 'btn-link',
					},
					submit: {
						label: '[[user:ban-account]]',
						callback: function () {
							var formData = $('.ban-modal form').serializeArray().reduce(function (data, cur) {
								data[cur.name] = cur.value;
								return data;
							}, {});

							var until = formData.length > 0 ? (Date.now() + (formData.length * 1000 * 60 * 60 * (parseInt(formData.unit, 10) ? 24 : 1))) : 0;

<<<<<<< HEAD
							api.put('/users/' + ajaxify.data.theirid + '/ban', {
								until: until,
								reason: formData.reason || '',
							}, () => {
=======
							socket.emit('user.banUsers', {
								uids: [theirid],
								until: until,
								reason: formData.reason || '',
							}, function (err) {
								if (err) {
									return app.alertError(err.message);
								}

								if (typeof onSuccess === 'function') {
									return onSuccess();
								}

>>>>>>> ec5582b5
								ajaxify.refresh();
							}, err => app.alertError(err.status.message));
						},
					},
				},
			});
		});
	}

	function unbanAccount() {
		api.del('/users/' + ajaxify.data.theirid + '/ban', undefined, () => {
			ajaxify.refresh();
		}, err => app.alertError(err.status.message));
	}

<<<<<<< HEAD
	function deleteAccount() {
		translator.translate('[[user:delete-this-account-confirm]]', function (translated) {
=======
	function deleteAccount(theirid, onSuccess) {
		theirid = theirid || ajaxify.data.theirid;

		translator.translate('[[user:delete_this_account_confirm]]', function (translated) {
>>>>>>> ec5582b5
			bootbox.confirm(translated, function (confirm) {
				if (!confirm) {
					return;
				}

<<<<<<< HEAD
				api.del('/users/' + ajaxify.data.theirid, undefined, () => {
					app.alertSuccess('[[user:account-deleted]]');
					ajaxify.go('users');
				}, err => app.alertError(err.status.message));
=======
				socket.emit('admin.user.deleteUsersAndContent', [theirid], function (err) {
					if (err) {
						return app.alertError(err.message);
					}
					app.alertSuccess('[[user:account-deleted]]');

					if (typeof onSuccess === 'function') {
						return onSuccess();
					}

					history.back();
				});
>>>>>>> ec5582b5
			});
		});
	}

	function flagAccount() {
		require(['flags'], function (flags) {
			flags.showFlagModal({
				type: 'user',
				id: ajaxify.data.uid,
			});
		});
	}

	function toggleBlockAccount() {
		var targetEl = this;
		socket.emit('user.toggleBlock', {
			blockeeUid: ajaxify.data.uid,
			blockerUid: app.user.uid,
		}, function (err, blocked) {
			if (err) {
				return app.alertError(err.message);
			}

			translator.translate('[[user:' + (blocked ? 'unblock' : 'block') + '_user]]', function (label) {
				$(targetEl).text(label);
			});
		});

		// Keep dropdown open
		return false;
	}

	function removeCover() {
		translator.translate('[[user:remove-cover-picture-confirm]]', function (translated) {
			bootbox.confirm(translated, function (confirm) {
				if (!confirm) {
					return;
				}

				socket.emit('user.removeCover', {
					uid: ajaxify.data.uid,
				}, function (err) {
					if (!err) {
						ajaxify.refresh();
					} else {
						app.alertError(err.message);
					}
				});
			});
		});
	}

	return AccountHeader;
});<|MERGE_RESOLUTION|>--- conflicted
+++ resolved
@@ -138,26 +138,13 @@
 
 							var until = formData.length > 0 ? (Date.now() + (formData.length * 1000 * 60 * 60 * (parseInt(formData.unit, 10) ? 24 : 1))) : 0;
 
-<<<<<<< HEAD
 							api.put('/users/' + ajaxify.data.theirid + '/ban', {
 								until: until,
 								reason: formData.reason || '',
 							}, () => {
-=======
-							socket.emit('user.banUsers', {
-								uids: [theirid],
-								until: until,
-								reason: formData.reason || '',
-							}, function (err) {
-								if (err) {
-									return app.alertError(err.message);
-								}
-
 								if (typeof onSuccess === 'function') {
 									return onSuccess();
 								}
-
->>>>>>> ec5582b5
 								ajaxify.refresh();
 							}, err => app.alertError(err.status.message));
 						},
@@ -173,39 +160,23 @@
 		}, err => app.alertError(err.status.message));
 	}
 
-<<<<<<< HEAD
-	function deleteAccount() {
-		translator.translate('[[user:delete-this-account-confirm]]', function (translated) {
-=======
+
 	function deleteAccount(theirid, onSuccess) {
 		theirid = theirid || ajaxify.data.theirid;
 
-		translator.translate('[[user:delete_this_account_confirm]]', function (translated) {
->>>>>>> ec5582b5
+		translator.translate('[[user:delete-this-account-confirm]]', function (translated) {
 			bootbox.confirm(translated, function (confirm) {
 				if (!confirm) {
 					return;
 				}
 
-<<<<<<< HEAD
 				api.del('/users/' + ajaxify.data.theirid, undefined, () => {
 					app.alertSuccess('[[user:account-deleted]]');
-					ajaxify.go('users');
-				}, err => app.alertError(err.status.message));
-=======
-				socket.emit('admin.user.deleteUsersAndContent', [theirid], function (err) {
-					if (err) {
-						return app.alertError(err.message);
-					}
-					app.alertSuccess('[[user:account-deleted]]');
-
 					if (typeof onSuccess === 'function') {
 						return onSuccess();
 					}
-
-					history.back();
-				});
->>>>>>> ec5582b5
+					ajaxify.go('users');
+				}, err => app.alertError(err.status.message));
 			});
 		});
 	}
