--- conflicted
+++ resolved
@@ -1,10 +1,4 @@
-<<<<<<< HEAD
-define('forum/account/blocks', ['forum/account/header', 'autocomplete'], function (header, autocomplete) {
-=======
-'use strict';
-
 define('forum/account/blocks', ['forum/account/header'], function (header) {
->>>>>>> 0d9461b1
 	var Blocks = {};
 
 	Blocks.init = function () {
