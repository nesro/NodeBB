"use strict";
/* global define, config, templates, app, utils, ajaxify, socket, translator */

<<<<<<< HEAD
define('forum/category', ['composer', 'forum/pagination', 'forum/infinitescroll', 'share', 'paginator', 'forum/categoryTools'], function(composer, pagination, infinitescroll, share, paginator, categoryTools) {
	var Category = {};

	$(window).on('action:ajaxify.start', function(ev, data) {
		if(data && data.url.indexOf('category') !== 0) {
=======
define('forum/category', [
	'composer',
	'forum/pagination',
	'forum/infinitescroll',
	'share',
	'navigator',
	'forum/categoryTools',
	'sort'
], function(composer, pagination, infinitescroll, share, navigator, categoryTools, sort) {
	var Category = {};

	$(window).on('action:ajaxify.start', function(ev, data) {
		if (ajaxify.currentPage !== data.url) {
			navigator.hide();

>>>>>>> f7f048f0
			removeListeners();
		}
	});

	$(window).on('action:composer.topics.post', function(ev, data) {
		localStorage.removeItem('category:' + data.data.cid + ':bookmark');
		localStorage.removeItem('category:' + data.data.cid + ':bookmark:clicked');
		ajaxify.go('topic/' + data.data.slug);
	});

	function removeListeners() {
		socket.removeListener('event:new_topic', Category.onNewTopic);
		categoryTools.removeListeners();
	}

	Category.init = function() {
		var	cid = ajaxify.variables.get('category_id');

		app.enterRoom('category_' + cid);

		share.addShareHandlers(ajaxify.variables.get('category_name'));

		$('#new_post').on('click', function () {
			composer.newTopic(cid);
		});

		socket.removeListener('event:new_topic', Category.onNewTopic);
		socket.on('event:new_topic', Category.onNewTopic);

		categoryTools.init(cid);

		sort.handleSort('categoryTopicSort', 'user.setCategorySort', 'category/' + ajaxify.variables.get('category_slug'));

		enableInfiniteLoadingOrPagination();

		$('#topics-container').on('click', '.topic-title', function() {
			var clickedIndex = $(this).parents('[data-index]').attr('data-index');
			$('#topics-container li.category-item').each(function(index, el) {
				if ($(el).offset().top - $(window).scrollTop() > 0) {
					localStorage.setItem('category:' + cid + ':bookmark', $(el).attr('data-index'));
					localStorage.setItem('category:' + cid + ':bookmark:clicked', clickedIndex);
					return false;
				}
			});
		});

		handleIgnoreWatch(cid);
	};

	function handleIgnoreWatch(cid) {
		$('.watch, .ignore').on('click', function() {
			var $this = $(this);
			var command = $this.hasClass('watch') ? 'watch' : 'ignore';

			socket.emit('categories.' + command, cid, function(err) {
				if (err) {
					return app.alertError(err.message);
				}

				$('.watch').toggleClass('hidden', command === 'watch');
				$('.ignore').toggleClass('hidden', command === 'ignore');
			});
		});
	}

	Category.toTop = function() {
		paginator.scrollTop(0);
	};

	Category.toBottom = function() {
<<<<<<< HEAD
		socket.emit('categories.getTopicCount', ajaxify.variables.get('category_id'), function(err, index) {
			paginator.scrollBottom(index);
=======
		socket.emit('categories.getTopicCount', ajaxify.variables.get('category_id'), function(err, count) {
			navigator.scrollBottom(count - 1);
>>>>>>> f7f048f0
		});
	};

	Category.navigatorCallback = function(element, index, count) {
		
	};

	$(window).on('action:popstate', function(ev, data) {
		if (data.url.indexOf('category/') === 0) {
			var cid = data.url.match(/^category\/(\d+)/);
			if (cid && cid[1]) {
				cid = cid[1];
			}
			if (!cid) {
				return;
			}

			var bookmarkIndex = localStorage.getItem('category:' + cid + ':bookmark');
			var clickedIndex = localStorage.getItem('category:' + cid + ':bookmark:clicked');

			if (!bookmarkIndex) {
				return;
			}

			if (config.usePagination) {
				var page = Math.ceil((parseInt(bookmarkIndex, 10) + 1) / config.topicsPerPage);
				if (parseInt(page, 10) !== pagination.currentPage) {
					pagination.loadPage(page, function() {
						Category.scrollToTopic(bookmarkIndex, clickedIndex, 400);
					});
				} else {
					Category.scrollToTopic(bookmarkIndex, clickedIndex, 400);
				}
			} else {
				if (bookmarkIndex === 0) {
					Category.highlightTopic(clickedIndex);
					return;
				}

				if (bookmarkIndex < 0) {
					bookmarkIndex = 0;
				}

				$('#topics-container').empty();

				loadTopicsAfter(bookmarkIndex, function() {
					Category.scrollToTopic(bookmarkIndex, clickedIndex, 0);
				});
			}
		}
	});

	Category.highlightTopic = function(topicIndex) {
		var highlight = $('#topics-container [data-index="' + topicIndex + '"]');
		if (highlight.length && !highlight.hasClass('highlight')) {
			highlight.addClass('highlight');
			setTimeout(function() {
				highlight.removeClass('highlight');
			}, 5000);
		}
	};

	Category.scrollToTopic = function(bookmarkIndex, clickedIndex, duration, offset) {
		if (!bookmarkIndex) {
			return;
		}

		if (!offset) {
			offset = 0;
		}

<<<<<<< HEAD
		if($('#topics-container li.category-item[data-tid="' + tid + '"]').length) {
			var	cid = ajaxify.variables.get('category_id');
			var scrollTo = $('#topics-container li.category-item[data-tid="' + tid + '"]');

			if (cid && scrollTo.length) {
				$('html, body').animate({
					scrollTop: (scrollTo.offset().top - $('#header-menu').height() - offset) + 'px'
				}, duration !== undefined ? duration : 400, function() {
					Category.highlightTopic(clickedTid);
					paginator.update();
				});
			}
=======
		var scrollTo = $('#topics-container [data-index="' + bookmarkIndex + '"]');
		var	cid = ajaxify.variables.get('category_id');
		if (scrollTo.length && cid) {
			$('html, body').animate({
				scrollTop: (scrollTo.offset().top - $('#header-menu').height() - offset) + 'px'
			}, duration !== undefined ? duration : 400, function() {
				Category.highlightTopic(clickedIndex);
				navigator.update();
			});
>>>>>>> f7f048f0
		}
	};

	function enableInfiniteLoadingOrPagination() {
		if (!config.usePagination) {
			paginator.setup('#topics-container > .category-item', ajaxify.variables.get('topic_count'), Category.toTop, Category.toBottom, Category.navigatorCallback);
			paginator.onScroll(Category.loadMoreTopics);
		} else {
			pagination.setup(ajaxify.variables.get('currentPage'), ajaxify.variables.get('pageCount'));
		}
	}

	Category.onNewTopic = function(topic) {
		var	cid = ajaxify.variables.get('category_id');
		if (!topic || parseInt(topic.cid, 10) !== parseInt(cid, 10)) {
			return;
		}

		$(window).trigger('filter:categories.new_topic', topic);

		templates.parse('category', 'topics', {
			privileges: {editable: !!$('.thread-tools').length},
			topics: [topic]
		}, function(html) {
			translator.translate(html, function(translatedHTML) {
				var topic = $(translatedHTML),
					container = $('#topics-container'),
					topics = $('#topics-container').children('.category-item'),
					numTopics = topics.length;

				$('#topics-container, .category-sidebar').removeClass('hidden');

				var noTopicsWarning = $('#category-no-topics');
				if (noTopicsWarning.length) {
					noTopicsWarning.remove();
					ajaxify.widgets.render('category', window.location.pathname.slice(1));
				}

				if (numTopics > 0) {
					for (var x = 0; x < numTopics; x++) {
						var pinned = $(topics[x]).hasClass('pinned');
						if (pinned) {
							if(x === numTopics - 1) {
								topic.insertAfter(topics[x]);
							}
							continue;
						}
						topic.insertBefore(topics[x]);
						break;
					}
				} else {
					container.append(topic);
				}

				topic.hide().fadeIn('slow');

				topic.find('span.timeago').timeago();
				app.createUserTooltips();
				updateTopicCount();

				$(window).trigger('action:categories.new_topic.loaded');
			});
		});
	};

	function updateTopicCount() {
		socket.emit('categories.getTopicCount', ajaxify.variables.get('category_id'), function(err, topicCount) {
			if(err) {
				return app.alertError(err.message);
			}
			paginator.setCount(topicCount);
		});
	}

	Category.onTopicsLoaded = function(data, callback) {
		if(!data || !data.topics.length) {
			return;
		}

		function removeAlreadyAddedTopics(topics) {
			return topics.filter(function(topic) {
				return $('#topics-container li[data-tid="' + topic.tid +'"]').length === 0;
			});
		}

		var after = null,
			before = null;

		function findInsertionPoint() {
			if (!$('#topics-container .category-item[data-tid]').length) {
				return;
			}
			var last = $('#topics-container .category-item[data-tid]').last();
			var lastIndex = last.attr('data-index');
			var firstIndex = data.topics[data.topics.length - 1].index;
			if (firstIndex > lastIndex) {
				after = last;
			} else {
				before = $('#topics-container .category-item[data-tid]').first();
			}
		}

		data.topics = removeAlreadyAddedTopics(data.topics);
		if(!data.topics.length) {
			return;
		}

		findInsertionPoint();

		templates.parse('category', 'topics', data, function(html) {
			translator.translate(html, function(translatedHTML) {
				var container = $('#topics-container'),
					html = $(translatedHTML);

				$('#topics-container, .category-sidebar').removeClass('hidden');
				$('#category-no-topics').remove();

				if(config.usePagination) {
					container.empty().append(html);
				} else {
					if(after) {
						html.insertAfter(after);
					} else if(before) {
						html.insertBefore(before);
					} else {
						container.append(html);
					}
				}

				if (typeof callback === 'function') {
					callback();
				}
				html.find('span.timeago').timeago();
				app.createUserTooltips();
				utils.makeNumbersHumanReadable(html.find('.human-readable-number'));
			});
		});
	};

	Category.loadMoreTopics = function(direction, after, callback) {
		if (!$('#topics-container').length || !$('#topics-container').children().length) {
			return;
		}

<<<<<<< HEAD
		loadTopicsAfter(after, direction, function() {
			// I'm not sure what this does, ask baris - andrew
			// seems like direction isn't even being used in loadTopicsAfter, so I guess this is where it was being used?
			/*if (direction < 0 && el) {
				Category.scrollToTopic(el.attr('data-tid'), null, 0, offset);
			}*/
=======
		infinitescroll.calculateAfter(direction, '#topics-container .category-item[data-tid]', config.topicsPerPage, false, function(after, offset, el) {
			loadTopicsAfter(after, function() {
				if (direction < 0 && el) {
					Category.scrollToTopic(el.attr('data-index'), null, 0, offset);
				}
			});
>>>>>>> f7f048f0
		});
	};

	function loadTopicsAfter(after, direction, callback) {
		if(!utils.isNumber(after) || (after === 0 && $('#topics-container li.category-item[data-index="0"]').length)) {
			return;
		}

		$(window).trigger('action:categories.loading');
		infinitescroll.loadMore('categories.loadMore', {
			cid: ajaxify.variables.get('category_id'),
			after: after,
			author: utils.params().author
		}, function (data, done) {

			if (data.topics && data.topics.length) {
				Category.onTopicsLoaded(data, function() {
					done();
					callback();
				});
				$('#topics-container').attr('data-nextstart', data.nextStart);
			} else {
				done();
			}

			$(window).trigger('action:categories.loaded');
		});
	}

	return Category;
});<|MERGE_RESOLUTION|>--- conflicted
+++ resolved
@@ -1,29 +1,19 @@
 "use strict";
 /* global define, config, templates, app, utils, ajaxify, socket, translator */
 
-<<<<<<< HEAD
-define('forum/category', ['composer', 'forum/pagination', 'forum/infinitescroll', 'share', 'paginator', 'forum/categoryTools'], function(composer, pagination, infinitescroll, share, paginator, categoryTools) {
-	var Category = {};
-
-	$(window).on('action:ajaxify.start', function(ev, data) {
-		if(data && data.url.indexOf('category') !== 0) {
-=======
 define('forum/category', [
 	'composer',
 	'forum/pagination',
 	'forum/infinitescroll',
 	'share',
-	'navigator',
+	'paginator',
 	'forum/categoryTools',
 	'sort'
-], function(composer, pagination, infinitescroll, share, navigator, categoryTools, sort) {
+], function(composer, pagination, infinitescroll, share, paginator, categoryTools, sort) {
 	var Category = {};
 
 	$(window).on('action:ajaxify.start', function(ev, data) {
-		if (ajaxify.currentPage !== data.url) {
-			navigator.hide();
-
->>>>>>> f7f048f0
+		if(data && data.url.indexOf('category') !== 0) {
 			removeListeners();
 		}
 	});
@@ -94,13 +84,8 @@
 	};
 
 	Category.toBottom = function() {
-<<<<<<< HEAD
-		socket.emit('categories.getTopicCount', ajaxify.variables.get('category_id'), function(err, index) {
-			paginator.scrollBottom(index);
-=======
 		socket.emit('categories.getTopicCount', ajaxify.variables.get('category_id'), function(err, count) {
 			navigator.scrollBottom(count - 1);
->>>>>>> f7f048f0
 		});
 	};
 
@@ -172,20 +157,6 @@
 			offset = 0;
 		}
 
-<<<<<<< HEAD
-		if($('#topics-container li.category-item[data-tid="' + tid + '"]').length) {
-			var	cid = ajaxify.variables.get('category_id');
-			var scrollTo = $('#topics-container li.category-item[data-tid="' + tid + '"]');
-
-			if (cid && scrollTo.length) {
-				$('html, body').animate({
-					scrollTop: (scrollTo.offset().top - $('#header-menu').height() - offset) + 'px'
-				}, duration !== undefined ? duration : 400, function() {
-					Category.highlightTopic(clickedTid);
-					paginator.update();
-				});
-			}
-=======
 		var scrollTo = $('#topics-container [data-index="' + bookmarkIndex + '"]');
 		var	cid = ajaxify.variables.get('category_id');
 		if (scrollTo.length && cid) {
@@ -193,9 +164,8 @@
 				scrollTop: (scrollTo.offset().top - $('#header-menu').height() - offset) + 'px'
 			}, duration !== undefined ? duration : 400, function() {
 				Category.highlightTopic(clickedIndex);
-				navigator.update();
-			});
->>>>>>> f7f048f0
+				paginator.update();
+			});
 		}
 	};
 
@@ -340,21 +310,14 @@
 			return;
 		}
 
-<<<<<<< HEAD
-		loadTopicsAfter(after, direction, function() {
-			// I'm not sure what this does, ask baris - andrew
-			// seems like direction isn't even being used in loadTopicsAfter, so I guess this is where it was being used?
-			/*if (direction < 0 && el) {
-				Category.scrollToTopic(el.attr('data-tid'), null, 0, offset);
-			}*/
-=======
 		infinitescroll.calculateAfter(direction, '#topics-container .category-item[data-tid]', config.topicsPerPage, false, function(after, offset, el) {
 			loadTopicsAfter(after, function() {
-				if (direction < 0 && el) {
-					Category.scrollToTopic(el.attr('data-index'), null, 0, offset);
-				}
-			});
->>>>>>> f7f048f0
+				// I'm not sure what this does, ask baris - andrew
+				// seems like direction isn't even being used in loadTopicsAfter, so I guess this is where it was being used?
+				/*if (direction < 0 && el) {
+					Category.scrollToTopic(el.attr('data-tid'), null, 0, offset);
+				}*/
+			});
 		});
 	};
 
