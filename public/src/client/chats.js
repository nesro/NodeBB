--- conflicted
+++ resolved
@@ -134,22 +134,8 @@
 			var action = this.getAttribute('data-action');
 
 			switch (action) {
-<<<<<<< HEAD
-			case 'edit':
-				var inputEl = $('[data-roomid="' + roomId + '"] [data-component="chat/input"]');
-				messages.prepEdit(inputEl, messageId, roomId);
-				break;
-
-			case 'delete':
-				messages.delete(messageId, roomId);
-				break;
-
-			case 'restore':
-				messages.restore(messageId, roomId);
-				break;
-=======
 				case 'edit':
-					var inputEl = $('[data-roomid="' + roomId + '"] [component="chat/input"]');
+					var inputEl = $('[data-roomid="' + roomId + '"] [data-component="chat/input"]');
 					messages.prepEdit(inputEl, messageId, roomId);
 					break;
 
@@ -160,7 +146,6 @@
 				case 'restore':
 					messages.restore(messageId, roomId);
 					break;
->>>>>>> 842b8abb
 			}
 		});
 	};
