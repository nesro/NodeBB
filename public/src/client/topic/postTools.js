--- conflicted
+++ resolved
@@ -29,15 +29,10 @@
 	PostTools.updatePostCount = function() {
 		socket.emit('topics.postcount', ajaxify.variables.get('topic_id'), function(err, postCount) {
 			if (!err) {
-<<<<<<< HEAD
-				$('.topic-post-count').html(postCount);
-				paginator.setCount(postCount);
-=======
 				var postCountEl = $('.topic-post-count');
 				postCountEl.html(postCount).attr('title', postCount);
 				utils.makeNumbersHumanReadable(postCountEl);
-				navigator.setCount(postCount);
->>>>>>> 04dbd576
+				paginator.setCount(postCount);
 			}
 		});
 	};
