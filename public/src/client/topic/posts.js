--- conflicted
+++ resolved
@@ -97,13 +97,8 @@
 
 	function updatePagination() {
 		$.get(config.relative_path + '/api/topic/pagination/' + ajaxify.data.tid, { page: ajaxify.data.pagination.currentPage }, function (paginationData) {
-<<<<<<< HEAD
-			app.parseAndTranslate('partials/paginator', { pagination: paginationData }, function (html) {
+			app.parseAndTranslate('partials/paginator', paginationData, function (html) {
 				$('[data-component="pagination"]').after(html).remove();
-=======
-			app.parseAndTranslate('partials/paginator', paginationData, function (html) {
-				$('[component="pagination"]').after(html).remove();
->>>>>>> 39a861f1
 			});
 		});
 	}
