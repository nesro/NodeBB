--- conflicted
+++ resolved
@@ -1,295 +1,284 @@
-"use strict";
-
-var ajaxify = ajaxify || {};
-
-$(document).ready(function() {
-
-	/*global app, templates, utils, socket, translator, config, RELATIVE_PATH*/
-
-	var location = document.location || window.location,
-		rootUrl = location.protocol + '//' + (location.hostname || location.host) + (location.port ? ':' + location.port : ''),
-		apiXHR = null;
-
-	$(window).on('popstate', function (ev) {
-		ev = ev.originalEvent;
-
-		if (ev !== null && ev.state && ev.state.url !== undefined) {
-			ajaxify.go(ev.state.url, function() {
-				$(window).trigger('action:popstate', {url: ev.state.url});
-			}, true);
-		}
-	});
-
-	ajaxify.currentPage = null;
-
-	ajaxify.go = function (url, callback, quiet) {
-		if (ajaxify.handleACPRedirect(url)) {
-			return true;
-		}
-
-		app.enterRoom('');
-
-		$(window).off('scroll');
-
-		if ($('#content').hasClass('ajaxifying') && apiXHR) {
-			apiXHR.abort();
-		}
-
-		url = ajaxify.start(url, quiet);
-
-		$('#footer, #content').removeClass('hide').addClass('ajaxifying');
-
-		var	startTime = (new Date()).getTime();
-
-		ajaxify.variables.flush();
-		ajaxify.loadData(url, function(err, data) {
-			if (err) {
-				return onAjaxError(err, url, callback, quiet);
-			}
-
-			app.template = data.template.name;
-
-			translator.load(config.defaultLang, data.template.name);
-
-<<<<<<< HEAD
-				//$('#footer, #content').removeClass('hide').addClass('ajaxifying');
-				var animationDuration = parseFloat($('#content').css('transition-duration')) || 0.2,
-					startTime = (new Date()).getTime();
-=======
-			renderTemplate(url, data.template.name, data, startTime, callback);
->>>>>>> f7f048f0
-
-			require(['search'], function(search) {
-				search.topicDOM.end();
-			});
-		});
-
-		return true;
-	};
-
-	ajaxify.handleACPRedirect = function(url) {
-		// If ajaxifying into an admin route from regular site, do a cold load.
-		url = ajaxify.removeRelativePath(url.replace(/\/$/, ''));
-		if (url.indexOf('admin') === 0 && window.location.pathname.indexOf('/admin') !== 0) {
-			window.open(RELATIVE_PATH + '/' + url, '_blank');
-			return true;
-		}
-		return false;
-	}
-
-	ajaxify.start = function(url, quiet, search) {
-		url = ajaxify.removeRelativePath(url.replace(/\/$/, ''));
-		var hash = window.location.hash;
-		search = search || '';
-
-		$(window).trigger('action:ajaxify.start', {url: url});
-
-		ajaxify.currentPage = url;
-
-		if (window.history && window.history.pushState) {
-			window.history[!quiet ? 'pushState' : 'replaceState']({
-				url: url + search + hash
-			}, url, RELATIVE_PATH + '/' + url + search + hash);
-		}
-		return url;
-	};
-
-	function onAjaxError(err, url, callback, quiet) {
-		var data = err.data,
-			textStatus = err.textStatus;
-
-		if (data) {
-			var status = parseInt(data.status, 10);
-
-<<<<<<< HEAD
-								//$('#content, #footer').removeClass('ajaxifying');
-								ajaxify.initialLoad = false;
-=======
-			if (status === 403 || status === 404 || status === 500) {
-				$('#footer, #content').removeClass('hide').addClass('ajaxifying');
-				return renderTemplate(url, status.toString(), data.responseJSON, (new Date()).getTime(), callback);
-			} else if (status === 401) {
-				app.alertError('[[global:please_log_in]]');
-				app.previousUrl = url;
-				return ajaxify.go('login');
-			} else if (status === 302) {
-				if (data.responseJSON.external) {
-					window.location.href = data.responseJSON.external;
-				} else if (typeof data.responseJSON === 'string') {
-					ajaxify.go(data.responseJSON.slice(1), callback, quiet);
-				}
-			}
-		} else if (textStatus !== 'abort') {
-			app.alertError(data.responseJSON.error);
-		}
-	}
->>>>>>> f7f048f0
-
-	function renderTemplate(url, tpl_url, data, startTime, callback) {
-		var animationDuration = parseFloat($('#content').css('transition-duration')) || 0.2;
-		$(window).trigger('action:ajaxify.loadingTemplates', {});
-
-		templates.parse(tpl_url, data, function(template) {
-			translator.translate(template, function(translatedTemplate) {
-				setTimeout(function() {
-					$('#content').html(translatedTemplate);
-
-					ajaxify.end(url, tpl_url);
-
-					if (typeof callback === 'function') {
-						callback();
-					}
-
-					$('#content, #footer').removeClass('ajaxifying');
-
-					app.refreshTitle(url);
-				}, animationDuration * 1000 - ((new Date()).getTime() - startTime));
-			});
-		});
-	}
-
-	ajaxify.end = function(url, tpl_url) {
-		ajaxify.variables.parse();
-
-		ajaxify.loadScript(tpl_url);
-
-		ajaxify.widgets.render(tpl_url, url, function() {
-			$(window).trigger('action:ajaxify.end', {url: url});
-		});
-
-		$(window).trigger('action:ajaxify.contentLoaded', {url: url});
-
-		app.processPage();
-	};
-
-	ajaxify.removeRelativePath = function(url) {
-		if (url.indexOf(RELATIVE_PATH.slice(1)) === 0) {
-			url = url.slice(RELATIVE_PATH.length);
-		}
-		return url;
-	};
-
-	ajaxify.refresh = function() {
-		ajaxify.go(ajaxify.currentPage);
-	};
-
-	ajaxify.loadScript = function(tpl_url, callback) {
-		var location = !app.inAdmin ? 'forum/' : '';
-
-		require([location + tpl_url], function(script) {
-			if (script && script.init) {
-				script.init();
-			}
-
-			if (callback) {
-				callback();
-			}
-		});
-	};
-
-	ajaxify.loadData = function(url, callback) {
-		url = ajaxify.removeRelativePath(url);
-
-		$(window).trigger('action:ajaxify.loadingData', {url: url});
-
-		apiXHR = $.ajax({
-			url: RELATIVE_PATH + '/api/' + url,
-			cache: false,
-			success: function(data) {
-				if (!data) {
-					return;
-				}
-
-				data.relative_path = RELATIVE_PATH;
-
-				if (callback) {
-					callback(null, data);
-				}
-			},
-			error: function(data, textStatus) {
-				if (data.status === 0 && textStatus === 'error') {
-					data.status = 500;
-				}
-				callback({
-					data: data,
-					textStatus: textStatus
-				});
-			}
-		});
-	};
-
-	ajaxify.loadTemplate = function(template, callback) {
-		if (templates.cache[template]) {
-			callback(templates.cache[template]);
-		} else {
-			$.ajax({
-				url: RELATIVE_PATH + '/templates/' + template + '.tpl' + (config['cache-buster'] ? '?v=' + config['cache-buster'] : ''),
-				type: 'GET',
-				success: function(data) {
-					callback(data.toString());
-				},
-				error: function(error) {
-					throw new Error("Unable to load template: " + template + " (" + error.statusText + ")");
-				}
-			});
-		}
-	};
-
-	function ajaxifyAnchors() {
-		templates.registerLoader(ajaxify.loadTemplate);
-
-		if (!window.history || !window.history.pushState) {
-			return; // no ajaxification for old browsers
-		}
-
-		function hrefEmpty(href) {
-			return href === undefined || href === '' || href === 'javascript:;' || href === window.location.href + "#" || href.slice(0, 1) === "#";
-		}
-
-		// Enhancing all anchors to ajaxify...
-		$(document.body).on('click', 'a', function (e) {
-			if (this.target !== '') {
-				return;
-			} else if (hrefEmpty(this.href) || this.protocol === 'javascript:' || $(this).attr('data-ajaxify') === 'false') {
-				return e.preventDefault();
-			}
-
-			if (!window.location.pathname.match(/\/(403|404)$/g)) {
-				app.previousUrl = window.location.href;
-			}
-
-			if (!e.ctrlKey && !e.shiftKey && !e.metaKey && e.which === 1) {
-				if (this.host === '' || this.host === window.location.host) {
-					// Internal link
-					var url = this.href.replace(rootUrl + '/', '');
-
-					if(window.location.pathname === this.pathname && this.hash) {
-						if (this.hash !== window.location.hash) {
-							window.location.hash = this.hash;
-						}
-
-						e.preventDefault();
-					} else {
-						if (ajaxify.go(url)) {
-							e.preventDefault();
-						}
-					}
-				} else if (window.location.pathname !== '/outgoing') {
-					// External Link
-					if (config.openOutgoingLinksInNewTab) {
-						window.open(this.href, '_blank');
-						e.preventDefault();
-					} else if (config.useOutgoingLinksPage) {
-						ajaxify.go('outgoing?url=' + encodeURIComponent(this.href));
-						e.preventDefault();
-					}
-				}
-			}
-		});
-	}
-
-	ajaxifyAnchors();
-	app.load();
-	templates.cache['500'] = $('.tpl-500').html();
-
+"use strict";
+
+var ajaxify = ajaxify || {};
+
+$(document).ready(function() {
+
+	/*global app, templates, utils, socket, translator, config, RELATIVE_PATH*/
+
+	var location = document.location || window.location,
+		rootUrl = location.protocol + '//' + (location.hostname || location.host) + (location.port ? ':' + location.port : ''),
+		apiXHR = null;
+
+	$(window).on('popstate', function (ev) {
+		ev = ev.originalEvent;
+
+		if (ev !== null && ev.state && ev.state.url !== undefined) {
+			ajaxify.go(ev.state.url, function() {
+				$(window).trigger('action:popstate', {url: ev.state.url});
+			}, true);
+		}
+	});
+
+	ajaxify.currentPage = null;
+
+	ajaxify.go = function (url, callback, quiet) {
+		if (ajaxify.handleACPRedirect(url)) {
+			return true;
+		}
+
+		app.enterRoom('');
+
+		$(window).off('scroll');
+
+		if ($('#content').hasClass('ajaxifying') && apiXHR) {
+			apiXHR.abort();
+		}
+
+		url = ajaxify.start(url, quiet);
+
+		$('#footer, #content').removeClass('hide').addClass('ajaxifying');
+
+		var	startTime = (new Date()).getTime();
+
+		ajaxify.variables.flush();
+		ajaxify.loadData(url, function(err, data) {
+			if (err) {
+				return onAjaxError(err, url, callback, quiet);
+			}
+
+			app.template = data.template.name;
+
+			translator.load(config.defaultLang, data.template.name);
+
+			renderTemplate(url, data.template.name, data, startTime, callback);
+
+			require(['search'], function(search) {
+				search.topicDOM.end();
+			});
+		});
+
+		return true;
+	};
+
+	ajaxify.handleACPRedirect = function(url) {
+		// If ajaxifying into an admin route from regular site, do a cold load.
+		url = ajaxify.removeRelativePath(url.replace(/\/$/, ''));
+		if (url.indexOf('admin') === 0 && window.location.pathname.indexOf('/admin') !== 0) {
+			window.open(RELATIVE_PATH + '/' + url, '_blank');
+			return true;
+		}
+		return false;
+	}
+
+	ajaxify.start = function(url, quiet, search) {
+		url = ajaxify.removeRelativePath(url.replace(/\/$/, ''));
+		var hash = window.location.hash;
+		search = search || '';
+
+		$(window).trigger('action:ajaxify.start', {url: url});
+
+		ajaxify.currentPage = url;
+
+		if (window.history && window.history.pushState) {
+			window.history[!quiet ? 'pushState' : 'replaceState']({
+				url: url + search + hash
+			}, url, RELATIVE_PATH + '/' + url + search + hash);
+		}
+		return url;
+	};
+
+	function onAjaxError(err, url, callback, quiet) {
+		var data = err.data,
+			textStatus = err.textStatus;
+
+		if (data) {
+			var status = parseInt(data.status, 10);
+
+			if (status === 403 || status === 404 || status === 500) {
+				$('#footer, #content').removeClass('hide').addClass('ajaxifying');
+				return renderTemplate(url, status.toString(), data.responseJSON, (new Date()).getTime(), callback);
+			} else if (status === 401) {
+				app.alertError('[[global:please_log_in]]');
+				app.previousUrl = url;
+				return ajaxify.go('login');
+			} else if (status === 302) {
+				if (data.responseJSON.external) {
+					window.location.href = data.responseJSON.external;
+				} else if (typeof data.responseJSON === 'string') {
+					ajaxify.go(data.responseJSON.slice(1), callback, quiet);
+				}
+			}
+		} else if (textStatus !== 'abort') {
+			app.alertError(data.responseJSON.error);
+		}
+	}
+
+	function renderTemplate(url, tpl_url, data, startTime, callback) {
+		var animationDuration = parseFloat($('#content').css('transition-duration')) || 0.2;
+		$(window).trigger('action:ajaxify.loadingTemplates', {});
+
+		templates.parse(tpl_url, data, function(template) {
+			translator.translate(template, function(translatedTemplate) {
+				setTimeout(function() {
+					$('#content').html(translatedTemplate);
+
+					ajaxify.end(url, tpl_url);
+
+					if (typeof callback === 'function') {
+						callback();
+					}
+
+					$('#content, #footer').removeClass('ajaxifying');
+
+					app.refreshTitle(url);
+				}, animationDuration * 1000 - ((new Date()).getTime() - startTime));
+			});
+		});
+	}
+
+	ajaxify.end = function(url, tpl_url) {
+		ajaxify.variables.parse();
+
+		ajaxify.loadScript(tpl_url);
+
+		ajaxify.widgets.render(tpl_url, url, function() {
+			$(window).trigger('action:ajaxify.end', {url: url});
+		});
+
+		$(window).trigger('action:ajaxify.contentLoaded', {url: url});
+
+		app.processPage();
+	};
+
+	ajaxify.removeRelativePath = function(url) {
+		if (url.indexOf(RELATIVE_PATH.slice(1)) === 0) {
+			url = url.slice(RELATIVE_PATH.length);
+		}
+		return url;
+	};
+
+	ajaxify.refresh = function() {
+		ajaxify.go(ajaxify.currentPage);
+	};
+
+	ajaxify.loadScript = function(tpl_url, callback) {
+		var location = !app.inAdmin ? 'forum/' : '';
+
+		require([location + tpl_url], function(script) {
+			if (script && script.init) {
+				script.init();
+			}
+
+			if (callback) {
+				callback();
+			}
+		});
+	};
+
+	ajaxify.loadData = function(url, callback) {
+		url = ajaxify.removeRelativePath(url);
+
+		$(window).trigger('action:ajaxify.loadingData', {url: url});
+
+		apiXHR = $.ajax({
+			url: RELATIVE_PATH + '/api/' + url,
+			cache: false,
+			success: function(data) {
+				if (!data) {
+					return;
+				}
+
+				data.relative_path = RELATIVE_PATH;
+
+				if (callback) {
+					callback(null, data);
+				}
+			},
+			error: function(data, textStatus) {
+				if (data.status === 0 && textStatus === 'error') {
+					data.status = 500;
+				}
+				callback({
+					data: data,
+					textStatus: textStatus
+				});
+			}
+		});
+	};
+
+	ajaxify.loadTemplate = function(template, callback) {
+		if (templates.cache[template]) {
+			callback(templates.cache[template]);
+		} else {
+			$.ajax({
+				url: RELATIVE_PATH + '/templates/' + template + '.tpl' + (config['cache-buster'] ? '?v=' + config['cache-buster'] : ''),
+				type: 'GET',
+				success: function(data) {
+					callback(data.toString());
+				},
+				error: function(error) {
+					throw new Error("Unable to load template: " + template + " (" + error.statusText + ")");
+				}
+			});
+		}
+	};
+
+	function ajaxifyAnchors() {
+		templates.registerLoader(ajaxify.loadTemplate);
+
+		if (!window.history || !window.history.pushState) {
+			return; // no ajaxification for old browsers
+		}
+
+		function hrefEmpty(href) {
+			return href === undefined || href === '' || href === 'javascript:;' || href === window.location.href + "#" || href.slice(0, 1) === "#";
+		}
+
+		// Enhancing all anchors to ajaxify...
+		$(document.body).on('click', 'a', function (e) {
+			if (this.target !== '') {
+				return;
+			} else if (hrefEmpty(this.href) || this.protocol === 'javascript:' || $(this).attr('data-ajaxify') === 'false') {
+				return e.preventDefault();
+			}
+
+			if (!window.location.pathname.match(/\/(403|404)$/g)) {
+				app.previousUrl = window.location.href;
+			}
+
+			if (!e.ctrlKey && !e.shiftKey && !e.metaKey && e.which === 1) {
+				if (this.host === '' || this.host === window.location.host) {
+					// Internal link
+					var url = this.href.replace(rootUrl + '/', '');
+
+					if(window.location.pathname === this.pathname && this.hash) {
+						if (this.hash !== window.location.hash) {
+							window.location.hash = this.hash;
+						}
+
+						e.preventDefault();
+					} else {
+						if (ajaxify.go(url)) {
+							e.preventDefault();
+						}
+					}
+				} else if (window.location.pathname !== '/outgoing') {
+					// External Link
+					if (config.openOutgoingLinksInNewTab) {
+						window.open(this.href, '_blank');
+						e.preventDefault();
+					} else if (config.useOutgoingLinksPage) {
+						ajaxify.go('outgoing?url=' + encodeURIComponent(this.href));
+						e.preventDefault();
+					}
+				}
+			}
+		});
+	}
+
+	ajaxifyAnchors();
+	app.load();
+	templates.cache['500'] = $('.tpl-500').html();
+
 });