--- conflicted
+++ resolved
@@ -9,15 +9,11 @@
 		if (!searchEl.length) {
 			return;
 		}
-<<<<<<< HEAD
-		var toggleVisibility = searchEl.parent('[data-component="category/dropdown"]').length > 0;
+
+		var toggleVisibility = searchEl.parent('[data-component="category/dropdown"]').length > 0 ||
+			searchEl.parent('[data-component="category-selector"]').length > 0;
 		var categoryEls = el.find('[data-component="category/list"] [data-cid]');
-=======
-		var toggleVisibility = searchEl.parent('[component="category/dropdown"]').length > 0 ||
-			searchEl.parent('[component="category-selector"]').length > 0;
 
-		var categoryEls = el.find('[component="category/list"] [data-cid]');
->>>>>>> 649c64e4
 		el.on('show.bs.dropdown', function () {
 			function revealParents(cid) {
 				var parentCid = el.find('[data-component="category/list"] [data-cid="' + cid + '"]').attr('data-parent-cid');
