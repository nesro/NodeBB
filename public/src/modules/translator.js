
// AMD. Register as a named module
var factory = require('./translator.common');

define('translator', ['jquery', 'utils'], function (jQuery, utils) {
	function loadClient(language, namespace) {
		return Promise.resolve(jQuery.getJSON(config.l10nBaseUrl + '/' + language + '/' + namespace + '.json?' + config['cache-buster']));
	}
	var warn = function () { console.warn.apply(console, arguments); };
<<<<<<< HEAD
	return factory(utils, loadClient, warn);
});
=======
	if (typeof define === 'function' && define.amd) {
		// AMD. Register as a named module
		define('translator', [], function () {
			return factory(utils, loadClient, warn);
		});
	} else if (typeof module === 'object' && module.exports) {
		// Node
		(function () {
			var languages = require('../../../src/languages');

			if (global.env === 'development') {
				var winston = require('winston');
				warn = function (a) {
					winston.warn(a);
				};
			}

			function loadServer(language, namespace) {
				return new Promise(function (resolve, reject) {
					languages.get(language, namespace, function (err, data) {
						if (err) {
							reject(err);
						} else {
							resolve(data);
						}
					});
				});
			}

			module.exports = factory(require('../utils'), loadServer, warn);
		}());
	}
}(function (utils, load, warn) {
	var assign = Object.assign || jQuery.extend;

	function escapeHTML(str) {
		return utils.escapeHTML(utils.decodeHTMLEntities(
			String(str)
				.replace(/[\s\xa0]+/g, ' ')
				.replace(/^\s+|\s+$/g, '')
		));
	}

	var Translator = (function () {
		/**
		 * Construct a new Translator object
		 * @param {string} language - Language code for this translator instance
		 * @exports translator.Translator
		 */
		function Translator(language) {
			var self = this;

			if (!language) {
				throw new TypeError('Parameter `language` must be a language string. Received ' + language + (language === '' ? '(empty string)' : ''));
			}

			self.modules = Object.keys(Translator.moduleFactories).map(function (namespace) {
				var factory = Translator.moduleFactories[namespace];
				return [namespace, factory(language)];
			}).reduce(function (prev, elem) {
				var namespace = elem[0];
				var module = elem[1];
				prev[namespace] = module;

				return prev;
			}, {});

			self.lang = language;
			self.translations = {};
		}

		Translator.prototype.load = load;

		/**
		 * Parse the translation instructions into the language of the Translator instance
		 * @param {string} str - Source string
		 * @returns {Promise<string>}
		 */
		Translator.prototype.translate = function translate(str) {
			// regex for valid text in namespace / key
			var validText = 'a-zA-Z0-9\\-_.\\/';
			var validTextRegex = new RegExp('[' + validText + ']');
			var invalidTextRegex = new RegExp('[^' + validText + '\\]]');

			// current cursor position
			var cursor = 0;
			// last break of the input string
			var lastBreak = 0;
			// length of the input string
			var len = str.length;
			// array to hold the promises for the translations
			// and the strings of untranslated text in between
			var toTranslate = [];

			// to store the state of if we're currently in a top-level token for later
			var inToken = false;

			// split a translator string into an array of tokens
			// but don't split by commas inside other translator strings
			function split(text) {
				var len = text.length;
				var arr = [];
				var i = 0;
				var brk = 0;
				var level = 0;

				while (i + 2 <= len) {
					if (text[i] === '[' && text[i + 1] === '[') {
						level += 1;
						i += 1;
					} else if (text[i] === ']' && text[i + 1] === ']') {
						level -= 1;
						i += 1;
					} else if (level === 0 && text[i] === ',' && text[i - 1] !== '\\') {
						arr.push(text.slice(brk, i).trim());
						i += 1;
						brk = i;
					}
					i += 1;
				}
				arr.push(text.slice(brk, i + 1).trim());
				return arr;
			}

			// move to the first [[
			cursor = str.indexOf('[[', cursor);

			// the loooop, we'll go to where the cursor
			// is equal to the length of the string since
			// slice doesn't include the ending index
			while (cursor + 2 <= len && cursor !== -1) {
				// split the string from the last break
				// to the character before the cursor
				// add that to the result array
				toTranslate.push(str.slice(lastBreak, cursor));
				// set the cursor position past the beginning
				// brackets of the translation string
				cursor += 2;
				// set the last break to our current
				// spot since we just broke the string
				lastBreak = cursor;
				// we're in a token now
				inToken = true;

				// the current level of nesting of the translation strings
				var level = 0;
				var char0;
				var char1;
				// validating the current string is actually a translation
				var textBeforeColonFound = false;
				var colonFound = false;
				var textAfterColonFound = false;
				var commaAfterNameFound = false;

				while (cursor + 2 <= len) {
					char0 = str[cursor];
					char1 = str[cursor + 1];
					// found some text after the double bracket,
					// so this is probably a translation string
					if (!textBeforeColonFound && validTextRegex.test(char0)) {
						textBeforeColonFound = true;
						cursor += 1;
					// found a colon, so this is probably a translation string
					} else if (textBeforeColonFound && !colonFound && char0 === ':') {
						colonFound = true;
						cursor += 1;
					// found some text after the colon,
					// so this is probably a translation string
					} else if (colonFound && !textAfterColonFound && validTextRegex.test(char0)) {
						textAfterColonFound = true;
						cursor += 1;
					} else if (textAfterColonFound && !commaAfterNameFound && char0 === ',') {
						commaAfterNameFound = true;
						cursor += 1;
					// a space or comma was found before the name
					// this isn't a translation string, so back out
					} else if (!(textBeforeColonFound && colonFound && textAfterColonFound && commaAfterNameFound) &&
							invalidTextRegex.test(char0)) {
						cursor += 1;
						lastBreak -= 2;
						// no longer in a token
						inToken = false;
						if (level > 0) {
							level -= 1;
						} else {
							break;
						}
					// if we're at the beginning of another translation string,
					// we're nested, so add to our level
					} else if (char0 === '[' && char1 === '[') {
						level += 1;
						cursor += 2;
					// if we're at the end of a translation string
					} else if (char0 === ']' && char1 === ']') {
						// if we're at the base level, then this is the end
						if (level === 0) {
							// so grab the name and args
							var currentSlice = str.slice(lastBreak, cursor);
							var result = split(currentSlice);
							var name = result[0];
							var args = result.slice(1);

							// make a backup based on the raw string of the token
							// if there are arguments to the token
							var backup = '';
							if (args && args.length) {
								backup = this.translate(currentSlice);
							}
							// add the translation promise to the array
							toTranslate.push(this.translateKey(name, args, backup));
							// skip past the ending brackets
							cursor += 2;
							// set this as our last break
							lastBreak = cursor;
							// and we're no longer in a translation string,
							// so continue with the main loop
							inToken = false;
							break;
						}
						// otherwise we lower the level
						level -= 1;
						// and skip past the ending brackets
						cursor += 2;
					} else {
						// otherwise just move to the next character
						cursor += 1;
					}
				}

				// skip to the next [[
				cursor = str.indexOf('[[', cursor);
			}

			// ending string of source
			var last = str.slice(lastBreak);

			// if we were mid-token, treat it as invalid
			if (inToken) {
				last = this.translate(last);
			}

			// add the remaining text after the last translation string
			toTranslate.push(last);

			// and return a promise for the concatenated translated string
			return Promise.all(toTranslate).then(function (translated) {
				return translated.join('');
			});
		};

		/**
		 * Translates a specific key and array of arguments
		 * @param {string} name - Translation key (ex. 'global:home')
		 * @param {string[]} args - Arguments for `%1`, `%2`, etc
		 * @param {string|Promise<string>} backup - Text to use in case the key can't be found
		 * @returns {Promise<string>}
		 */
		Translator.prototype.translateKey = function translateKey(name, args, backup) {
			var self = this;

			var result = name.split(':', 2);
			var namespace = result[0];
			var key = result[1];

			if (self.modules[namespace]) {
				return Promise.resolve(self.modules[namespace](key, args));
			}

			if (namespace && result.length === 1) {
				return Promise.resolve('[[' + namespace + ']]');
			}

			if (namespace && !key) {
				warn('Missing key in translation token "' + name + '" for language "' + self.lang + '"');
				return Promise.resolve('[[' + namespace + ']]');
			}

			var translation = this.getTranslation(namespace, key);
			return translation.then(function (translated) {
				// check if the translation is missing first
				if (!translated) {
					warn('Missing translation "' + name + '" for language "' + self.lang + '"');
					return backup || key;
				}

				var argsToTranslate = args.map(function (arg) {
					return self.translate(escapeHTML(arg));
				});

				return Promise.all(argsToTranslate).then(function (translatedArgs) {
					var out = translated;
					translatedArgs.forEach(function (arg, i) {
						var escaped = arg.replace(/%(?=\d)/g, '&#37;').replace(/\\,/g, '&#44;');
						out = out.replace(new RegExp('%' + (i + 1), 'g'), escaped);
					});
					return out;
				});
			});
		};

		/**
		 * Load translation file (or use a cached version), and optionally return the translation of a certain key
		 * @param {string} namespace - The file name of the translation namespace
		 * @param {string} [key] - The key of the specific translation to getJSON
		 * @returns {Promise<{ [key: string]: string } | string>}
		 */
		Translator.prototype.getTranslation = function getTranslation(namespace, key) {
			var translation;
			if (!namespace) {
				warn('[translator] Parameter `namespace` is ' + namespace + (namespace === '' ? '(empty string)' : ''));
				translation = Promise.resolve({});
			} else {
				this.translations[namespace] = this.translations[namespace] || this.load(this.lang, namespace).catch(function () { return {}; });
				translation = this.translations[namespace];
			}

			if (key) {
				return translation.then(function (x) {
					return x[key];
				});
			}
			return translation;
		};

		/**
		 * @param {Node} node
		 * @returns {Node[]}
		 */
		function descendantTextNodes(node) {
			var textNodes = [];

			function helper(node) {
				if (node.nodeType === 3) {
					textNodes.push(node);
				} else {
					for (var i = 0, c = node.childNodes, l = c.length; i < l; i += 1) {
						helper(c[i]);
					}
				}
			}

			helper(node);
			return textNodes;
		}

		/**
		 * Recursively translate a DOM element in place
		 * @param {Element} element - Root element to translate
		 * @param {string[]} [attributes] - Array of node attributes to translate
		 * @returns {Promise<void>}
		 */
		Translator.prototype.translateInPlace = function translateInPlace(element, attributes) {
			attributes = attributes || ['placeholder', 'title'];

			var nodes = descendantTextNodes(element);
			var text = nodes.map(function (node) {
				return utils.escapeHTML(node.nodeValue);
			}).join('  ||  ');

			var attrNodes = attributes.reduce(function (prev, attr) {
				var tuples = Array.prototype.map.call(element.querySelectorAll('[' + attr + '*="[["]'), function (el) {
					return [attr, el];
				});
				return prev.concat(tuples);
			}, []);
			var attrText = attrNodes.map(function (node) {
				return node[1].getAttribute(node[0]);
			}).join('  ||  ');

			return Promise.all([
				this.translate(text),
				this.translate(attrText),
			]).then(function (ref) {
				var translated = ref[0];
				var translatedAttrs = ref[1];
				if (translated) {
					translated.split('  ||  ').forEach(function (html, i) {
						$(nodes[i]).replaceWith(html);
					});
				}
				if (translatedAttrs) {
					translatedAttrs.split('  ||  ').forEach(function (text, i) {
						attrNodes[i][1].setAttribute(attrNodes[i][0], text);
					});
				}
			});
		};

		/**
		 * Get the language of the current environment, falling back to defaults
		 * @returns {string}
		 */
		Translator.getLanguage = function getLanguage() {
			var lang;

			if (typeof window === 'object' && window.config && window.utils) {
				lang = utils.params().lang || config.userLang || config.defaultLang || 'en-GB';
			} else {
				var meta = require('../../../src/meta');
				lang = meta.config && meta.config.defaultLang ? meta.config.defaultLang : 'en-GB';
			}

			return lang;
		};

		/**
		 * Create and cache a new Translator instance, or return a cached one
		 * @param {string} [language] - ('en-GB') Language string
		 * @returns {Translator}
		 */
		Translator.create = function create(language) {
			if (!language) {
				language = Translator.getLanguage();
			}

			Translator.cache[language] = Translator.cache[language] || new Translator(language);

			return Translator.cache[language];
		};

		Translator.cache = {};

		/**
		 * Register a custom module to handle translations
		 * @param {string} namespace - Namespace to handle translation for
		 * @param {Function} factory - Function to return the translation function for this namespace
		 */
		Translator.registerModule = function registerModule(namespace, factory) {
			Translator.moduleFactories[namespace] = factory;

			Object.keys(Translator.cache).forEach(function (key) {
				var translator = Translator.cache[key];
				translator.modules[namespace] = factory(translator.lang);
			});
		};

		Translator.moduleFactories = {};

		/**
		 * Remove the translator patterns from text
		 * @param {string} text
		 * @returns {string}
		 */
		Translator.removePatterns = function removePatterns(text) {
			var len = text.length;
			var cursor = 0;
			var lastBreak = 0;
			var level = 0;
			var out = '';
			var sub;

			while (cursor < len) {
				sub = text.slice(cursor, cursor + 2);
				if (sub === '[[') {
					if (level === 0) {
						out += text.slice(lastBreak, cursor);
					}
					level += 1;
					cursor += 2;
				} else if (sub === ']]') {
					level -= 1;
					cursor += 2;
					if (level === 0) {
						lastBreak = cursor;
					}
				} else {
					cursor += 1;
				}
			}
			out += text.slice(lastBreak, cursor);
			return out;
		};

		/**
		 * Escape translator patterns in text
		 * @param {string} text
		 * @returns {string}
		 */
		Translator.escape = function escape(text) {
			return typeof text === 'string' ? text.replace(/\[\[/g, '&lsqb;&lsqb;').replace(/\]\]/g, '&rsqb;&rsqb;') : text;
		};

		/**
		 * Unescape escaped translator patterns in text
		 * @param {string} text
		 * @returns {string}
		 */
		Translator.unescape = function unescape(text) {
			return typeof text === 'string' ? text.replace(/&lsqb;|\\\[/g, '[').replace(/&rsqb;|\\\]/g, ']') : text;
		};

		/**
		 * Construct a translator pattern
		 * @param {string} name - Translation name
		 * @param {...string} arg - Optional argument for the pattern
		 */
		Translator.compile = function compile() {
			var args = Array.prototype.slice.call(arguments, 0).map(function (text) {
				// escape commas and percent signs in arguments
				return String(text).replace(/%/g, '&#37;').replace(/,/g, '&#44;');
			});

			return '[[' + args.join(', ') + ']]';
		};

		return Translator;
	}());

	/**
	 * @exports translator
	 */
	var adaptor = {
		/**
		 * The Translator class
		 */
		Translator: Translator,

		compile: Translator.compile,
		escape: Translator.escape,
		unescape: Translator.unescape,
		getLanguage: Translator.getLanguage,

		flush: function () {
			Object.keys(Translator.cache).forEach(function (code) {
				Translator.cache[code].translations = {};
			});
		},

		/**
		 * Legacy translator function for backwards compatibility
		 */
		translate: function translate(text, language, callback) {
			// TODO: deprecate?

			var cb = callback;
			var lang = language;
			if (typeof language === 'function') {
				cb = language;
				lang = null;
			}

			if (!(typeof text === 'string' || text instanceof String) || text === '') {
				if (cb) {
					return setTimeout(cb, 0, '');
				}
				return '';
			}

			return Translator.create(lang).translate(text).then(function (output) {
				if (cb) {
					setTimeout(cb, 0, output);
				}
				return output;
			}, function (err) {
				warn('Translation failed: ' + err.stack);
			});
		},

		/**
		 * Add translations to the cache
		 */
		addTranslation: function addTranslation(language, namespace, translation) {
			Translator.create(language).getTranslation(namespace).then(function (translations) {
				assign(translations, translation);
			});
		},

		/**
		 * Get the translations object
		 */
		getTranslations: function getTranslations(language, namespace, callback) {
			callback = callback || function () {};
			Translator.create(language).getTranslation(namespace).then(callback);
		},

		/**
		 * Alias of getTranslations
		 */
		load: function load(language, namespace, callback) {
			adaptor.getTranslations(language, namespace, callback);
		},

		toggleTimeagoShorthand: function toggleTimeagoShorthand(callback) {
			/* eslint "prefer-object-spread": "off" */
			function toggle() {
				var tmp = assign({}, jQuery.timeago.settings.strings);
				jQuery.timeago.settings.strings = assign({}, adaptor.timeagoShort);
				adaptor.timeagoShort = assign({}, tmp);
				if (typeof callback === 'function') {
					callback();
				}
			}

			if (!adaptor.timeagoShort) {
				var languageCode = utils.userLangToTimeagoCode(config.userLang);
				if (!config.timeagoCodes.includes(languageCode + '-short')) {
					languageCode = 'en';
				}

				var originalSettings = assign({}, jQuery.timeago.settings.strings);
				jQuery.getScript(config.relative_path + '/assets/vendor/jquery/timeago/locales/jquery.timeago.' + languageCode + '-short.js').done(function () {
					adaptor.timeagoShort = assign({}, jQuery.timeago.settings.strings);
					jQuery.timeago.settings.strings = assign({}, originalSettings);
					toggle();
				});
			} else {
				toggle();
			}
		},

		switchTimeagoLanguage: function switchTimeagoLanguage(callback) {
			// Delete the cached shorthand strings if present
			delete adaptor.timeagoShort;

			var languageCode = utils.userLangToTimeagoCode(config.userLang);
			jQuery.getScript(config.relative_path + '/assets/vendor/jquery/timeago/locales/jquery.timeago.' + languageCode + '.js').done(callback);
		},

		prepareDOM: function prepareDOM() {
			// Add directional code if necessary
			adaptor.translate('[[language:dir]]', function (value) {
				if (value && !$('html').attr('data-dir')) {
					jQuery('html').css('direction', value).attr('data-dir', value);
				}
			});
		},
	};

	return adaptor;
}));
>>>>>>> d6baf5c2
<|MERGE_RESOLUTION|>--- conflicted
+++ resolved
@@ -7,638 +7,5 @@
 		return Promise.resolve(jQuery.getJSON(config.l10nBaseUrl + '/' + language + '/' + namespace + '.json?' + config['cache-buster']));
 	}
 	var warn = function () { console.warn.apply(console, arguments); };
-<<<<<<< HEAD
 	return factory(utils, loadClient, warn);
-});
-=======
-	if (typeof define === 'function' && define.amd) {
-		// AMD. Register as a named module
-		define('translator', [], function () {
-			return factory(utils, loadClient, warn);
-		});
-	} else if (typeof module === 'object' && module.exports) {
-		// Node
-		(function () {
-			var languages = require('../../../src/languages');
-
-			if (global.env === 'development') {
-				var winston = require('winston');
-				warn = function (a) {
-					winston.warn(a);
-				};
-			}
-
-			function loadServer(language, namespace) {
-				return new Promise(function (resolve, reject) {
-					languages.get(language, namespace, function (err, data) {
-						if (err) {
-							reject(err);
-						} else {
-							resolve(data);
-						}
-					});
-				});
-			}
-
-			module.exports = factory(require('../utils'), loadServer, warn);
-		}());
-	}
-}(function (utils, load, warn) {
-	var assign = Object.assign || jQuery.extend;
-
-	function escapeHTML(str) {
-		return utils.escapeHTML(utils.decodeHTMLEntities(
-			String(str)
-				.replace(/[\s\xa0]+/g, ' ')
-				.replace(/^\s+|\s+$/g, '')
-		));
-	}
-
-	var Translator = (function () {
-		/**
-		 * Construct a new Translator object
-		 * @param {string} language - Language code for this translator instance
-		 * @exports translator.Translator
-		 */
-		function Translator(language) {
-			var self = this;
-
-			if (!language) {
-				throw new TypeError('Parameter `language` must be a language string. Received ' + language + (language === '' ? '(empty string)' : ''));
-			}
-
-			self.modules = Object.keys(Translator.moduleFactories).map(function (namespace) {
-				var factory = Translator.moduleFactories[namespace];
-				return [namespace, factory(language)];
-			}).reduce(function (prev, elem) {
-				var namespace = elem[0];
-				var module = elem[1];
-				prev[namespace] = module;
-
-				return prev;
-			}, {});
-
-			self.lang = language;
-			self.translations = {};
-		}
-
-		Translator.prototype.load = load;
-
-		/**
-		 * Parse the translation instructions into the language of the Translator instance
-		 * @param {string} str - Source string
-		 * @returns {Promise<string>}
-		 */
-		Translator.prototype.translate = function translate(str) {
-			// regex for valid text in namespace / key
-			var validText = 'a-zA-Z0-9\\-_.\\/';
-			var validTextRegex = new RegExp('[' + validText + ']');
-			var invalidTextRegex = new RegExp('[^' + validText + '\\]]');
-
-			// current cursor position
-			var cursor = 0;
-			// last break of the input string
-			var lastBreak = 0;
-			// length of the input string
-			var len = str.length;
-			// array to hold the promises for the translations
-			// and the strings of untranslated text in between
-			var toTranslate = [];
-
-			// to store the state of if we're currently in a top-level token for later
-			var inToken = false;
-
-			// split a translator string into an array of tokens
-			// but don't split by commas inside other translator strings
-			function split(text) {
-				var len = text.length;
-				var arr = [];
-				var i = 0;
-				var brk = 0;
-				var level = 0;
-
-				while (i + 2 <= len) {
-					if (text[i] === '[' && text[i + 1] === '[') {
-						level += 1;
-						i += 1;
-					} else if (text[i] === ']' && text[i + 1] === ']') {
-						level -= 1;
-						i += 1;
-					} else if (level === 0 && text[i] === ',' && text[i - 1] !== '\\') {
-						arr.push(text.slice(brk, i).trim());
-						i += 1;
-						brk = i;
-					}
-					i += 1;
-				}
-				arr.push(text.slice(brk, i + 1).trim());
-				return arr;
-			}
-
-			// move to the first [[
-			cursor = str.indexOf('[[', cursor);
-
-			// the loooop, we'll go to where the cursor
-			// is equal to the length of the string since
-			// slice doesn't include the ending index
-			while (cursor + 2 <= len && cursor !== -1) {
-				// split the string from the last break
-				// to the character before the cursor
-				// add that to the result array
-				toTranslate.push(str.slice(lastBreak, cursor));
-				// set the cursor position past the beginning
-				// brackets of the translation string
-				cursor += 2;
-				// set the last break to our current
-				// spot since we just broke the string
-				lastBreak = cursor;
-				// we're in a token now
-				inToken = true;
-
-				// the current level of nesting of the translation strings
-				var level = 0;
-				var char0;
-				var char1;
-				// validating the current string is actually a translation
-				var textBeforeColonFound = false;
-				var colonFound = false;
-				var textAfterColonFound = false;
-				var commaAfterNameFound = false;
-
-				while (cursor + 2 <= len) {
-					char0 = str[cursor];
-					char1 = str[cursor + 1];
-					// found some text after the double bracket,
-					// so this is probably a translation string
-					if (!textBeforeColonFound && validTextRegex.test(char0)) {
-						textBeforeColonFound = true;
-						cursor += 1;
-					// found a colon, so this is probably a translation string
-					} else if (textBeforeColonFound && !colonFound && char0 === ':') {
-						colonFound = true;
-						cursor += 1;
-					// found some text after the colon,
-					// so this is probably a translation string
-					} else if (colonFound && !textAfterColonFound && validTextRegex.test(char0)) {
-						textAfterColonFound = true;
-						cursor += 1;
-					} else if (textAfterColonFound && !commaAfterNameFound && char0 === ',') {
-						commaAfterNameFound = true;
-						cursor += 1;
-					// a space or comma was found before the name
-					// this isn't a translation string, so back out
-					} else if (!(textBeforeColonFound && colonFound && textAfterColonFound && commaAfterNameFound) &&
-							invalidTextRegex.test(char0)) {
-						cursor += 1;
-						lastBreak -= 2;
-						// no longer in a token
-						inToken = false;
-						if (level > 0) {
-							level -= 1;
-						} else {
-							break;
-						}
-					// if we're at the beginning of another translation string,
-					// we're nested, so add to our level
-					} else if (char0 === '[' && char1 === '[') {
-						level += 1;
-						cursor += 2;
-					// if we're at the end of a translation string
-					} else if (char0 === ']' && char1 === ']') {
-						// if we're at the base level, then this is the end
-						if (level === 0) {
-							// so grab the name and args
-							var currentSlice = str.slice(lastBreak, cursor);
-							var result = split(currentSlice);
-							var name = result[0];
-							var args = result.slice(1);
-
-							// make a backup based on the raw string of the token
-							// if there are arguments to the token
-							var backup = '';
-							if (args && args.length) {
-								backup = this.translate(currentSlice);
-							}
-							// add the translation promise to the array
-							toTranslate.push(this.translateKey(name, args, backup));
-							// skip past the ending brackets
-							cursor += 2;
-							// set this as our last break
-							lastBreak = cursor;
-							// and we're no longer in a translation string,
-							// so continue with the main loop
-							inToken = false;
-							break;
-						}
-						// otherwise we lower the level
-						level -= 1;
-						// and skip past the ending brackets
-						cursor += 2;
-					} else {
-						// otherwise just move to the next character
-						cursor += 1;
-					}
-				}
-
-				// skip to the next [[
-				cursor = str.indexOf('[[', cursor);
-			}
-
-			// ending string of source
-			var last = str.slice(lastBreak);
-
-			// if we were mid-token, treat it as invalid
-			if (inToken) {
-				last = this.translate(last);
-			}
-
-			// add the remaining text after the last translation string
-			toTranslate.push(last);
-
-			// and return a promise for the concatenated translated string
-			return Promise.all(toTranslate).then(function (translated) {
-				return translated.join('');
-			});
-		};
-
-		/**
-		 * Translates a specific key and array of arguments
-		 * @param {string} name - Translation key (ex. 'global:home')
-		 * @param {string[]} args - Arguments for `%1`, `%2`, etc
-		 * @param {string|Promise<string>} backup - Text to use in case the key can't be found
-		 * @returns {Promise<string>}
-		 */
-		Translator.prototype.translateKey = function translateKey(name, args, backup) {
-			var self = this;
-
-			var result = name.split(':', 2);
-			var namespace = result[0];
-			var key = result[1];
-
-			if (self.modules[namespace]) {
-				return Promise.resolve(self.modules[namespace](key, args));
-			}
-
-			if (namespace && result.length === 1) {
-				return Promise.resolve('[[' + namespace + ']]');
-			}
-
-			if (namespace && !key) {
-				warn('Missing key in translation token "' + name + '" for language "' + self.lang + '"');
-				return Promise.resolve('[[' + namespace + ']]');
-			}
-
-			var translation = this.getTranslation(namespace, key);
-			return translation.then(function (translated) {
-				// check if the translation is missing first
-				if (!translated) {
-					warn('Missing translation "' + name + '" for language "' + self.lang + '"');
-					return backup || key;
-				}
-
-				var argsToTranslate = args.map(function (arg) {
-					return self.translate(escapeHTML(arg));
-				});
-
-				return Promise.all(argsToTranslate).then(function (translatedArgs) {
-					var out = translated;
-					translatedArgs.forEach(function (arg, i) {
-						var escaped = arg.replace(/%(?=\d)/g, '&#37;').replace(/\\,/g, '&#44;');
-						out = out.replace(new RegExp('%' + (i + 1), 'g'), escaped);
-					});
-					return out;
-				});
-			});
-		};
-
-		/**
-		 * Load translation file (or use a cached version), and optionally return the translation of a certain key
-		 * @param {string} namespace - The file name of the translation namespace
-		 * @param {string} [key] - The key of the specific translation to getJSON
-		 * @returns {Promise<{ [key: string]: string } | string>}
-		 */
-		Translator.prototype.getTranslation = function getTranslation(namespace, key) {
-			var translation;
-			if (!namespace) {
-				warn('[translator] Parameter `namespace` is ' + namespace + (namespace === '' ? '(empty string)' : ''));
-				translation = Promise.resolve({});
-			} else {
-				this.translations[namespace] = this.translations[namespace] || this.load(this.lang, namespace).catch(function () { return {}; });
-				translation = this.translations[namespace];
-			}
-
-			if (key) {
-				return translation.then(function (x) {
-					return x[key];
-				});
-			}
-			return translation;
-		};
-
-		/**
-		 * @param {Node} node
-		 * @returns {Node[]}
-		 */
-		function descendantTextNodes(node) {
-			var textNodes = [];
-
-			function helper(node) {
-				if (node.nodeType === 3) {
-					textNodes.push(node);
-				} else {
-					for (var i = 0, c = node.childNodes, l = c.length; i < l; i += 1) {
-						helper(c[i]);
-					}
-				}
-			}
-
-			helper(node);
-			return textNodes;
-		}
-
-		/**
-		 * Recursively translate a DOM element in place
-		 * @param {Element} element - Root element to translate
-		 * @param {string[]} [attributes] - Array of node attributes to translate
-		 * @returns {Promise<void>}
-		 */
-		Translator.prototype.translateInPlace = function translateInPlace(element, attributes) {
-			attributes = attributes || ['placeholder', 'title'];
-
-			var nodes = descendantTextNodes(element);
-			var text = nodes.map(function (node) {
-				return utils.escapeHTML(node.nodeValue);
-			}).join('  ||  ');
-
-			var attrNodes = attributes.reduce(function (prev, attr) {
-				var tuples = Array.prototype.map.call(element.querySelectorAll('[' + attr + '*="[["]'), function (el) {
-					return [attr, el];
-				});
-				return prev.concat(tuples);
-			}, []);
-			var attrText = attrNodes.map(function (node) {
-				return node[1].getAttribute(node[0]);
-			}).join('  ||  ');
-
-			return Promise.all([
-				this.translate(text),
-				this.translate(attrText),
-			]).then(function (ref) {
-				var translated = ref[0];
-				var translatedAttrs = ref[1];
-				if (translated) {
-					translated.split('  ||  ').forEach(function (html, i) {
-						$(nodes[i]).replaceWith(html);
-					});
-				}
-				if (translatedAttrs) {
-					translatedAttrs.split('  ||  ').forEach(function (text, i) {
-						attrNodes[i][1].setAttribute(attrNodes[i][0], text);
-					});
-				}
-			});
-		};
-
-		/**
-		 * Get the language of the current environment, falling back to defaults
-		 * @returns {string}
-		 */
-		Translator.getLanguage = function getLanguage() {
-			var lang;
-
-			if (typeof window === 'object' && window.config && window.utils) {
-				lang = utils.params().lang || config.userLang || config.defaultLang || 'en-GB';
-			} else {
-				var meta = require('../../../src/meta');
-				lang = meta.config && meta.config.defaultLang ? meta.config.defaultLang : 'en-GB';
-			}
-
-			return lang;
-		};
-
-		/**
-		 * Create and cache a new Translator instance, or return a cached one
-		 * @param {string} [language] - ('en-GB') Language string
-		 * @returns {Translator}
-		 */
-		Translator.create = function create(language) {
-			if (!language) {
-				language = Translator.getLanguage();
-			}
-
-			Translator.cache[language] = Translator.cache[language] || new Translator(language);
-
-			return Translator.cache[language];
-		};
-
-		Translator.cache = {};
-
-		/**
-		 * Register a custom module to handle translations
-		 * @param {string} namespace - Namespace to handle translation for
-		 * @param {Function} factory - Function to return the translation function for this namespace
-		 */
-		Translator.registerModule = function registerModule(namespace, factory) {
-			Translator.moduleFactories[namespace] = factory;
-
-			Object.keys(Translator.cache).forEach(function (key) {
-				var translator = Translator.cache[key];
-				translator.modules[namespace] = factory(translator.lang);
-			});
-		};
-
-		Translator.moduleFactories = {};
-
-		/**
-		 * Remove the translator patterns from text
-		 * @param {string} text
-		 * @returns {string}
-		 */
-		Translator.removePatterns = function removePatterns(text) {
-			var len = text.length;
-			var cursor = 0;
-			var lastBreak = 0;
-			var level = 0;
-			var out = '';
-			var sub;
-
-			while (cursor < len) {
-				sub = text.slice(cursor, cursor + 2);
-				if (sub === '[[') {
-					if (level === 0) {
-						out += text.slice(lastBreak, cursor);
-					}
-					level += 1;
-					cursor += 2;
-				} else if (sub === ']]') {
-					level -= 1;
-					cursor += 2;
-					if (level === 0) {
-						lastBreak = cursor;
-					}
-				} else {
-					cursor += 1;
-				}
-			}
-			out += text.slice(lastBreak, cursor);
-			return out;
-		};
-
-		/**
-		 * Escape translator patterns in text
-		 * @param {string} text
-		 * @returns {string}
-		 */
-		Translator.escape = function escape(text) {
-			return typeof text === 'string' ? text.replace(/\[\[/g, '&lsqb;&lsqb;').replace(/\]\]/g, '&rsqb;&rsqb;') : text;
-		};
-
-		/**
-		 * Unescape escaped translator patterns in text
-		 * @param {string} text
-		 * @returns {string}
-		 */
-		Translator.unescape = function unescape(text) {
-			return typeof text === 'string' ? text.replace(/&lsqb;|\\\[/g, '[').replace(/&rsqb;|\\\]/g, ']') : text;
-		};
-
-		/**
-		 * Construct a translator pattern
-		 * @param {string} name - Translation name
-		 * @param {...string} arg - Optional argument for the pattern
-		 */
-		Translator.compile = function compile() {
-			var args = Array.prototype.slice.call(arguments, 0).map(function (text) {
-				// escape commas and percent signs in arguments
-				return String(text).replace(/%/g, '&#37;').replace(/,/g, '&#44;');
-			});
-
-			return '[[' + args.join(', ') + ']]';
-		};
-
-		return Translator;
-	}());
-
-	/**
-	 * @exports translator
-	 */
-	var adaptor = {
-		/**
-		 * The Translator class
-		 */
-		Translator: Translator,
-
-		compile: Translator.compile,
-		escape: Translator.escape,
-		unescape: Translator.unescape,
-		getLanguage: Translator.getLanguage,
-
-		flush: function () {
-			Object.keys(Translator.cache).forEach(function (code) {
-				Translator.cache[code].translations = {};
-			});
-		},
-
-		/**
-		 * Legacy translator function for backwards compatibility
-		 */
-		translate: function translate(text, language, callback) {
-			// TODO: deprecate?
-
-			var cb = callback;
-			var lang = language;
-			if (typeof language === 'function') {
-				cb = language;
-				lang = null;
-			}
-
-			if (!(typeof text === 'string' || text instanceof String) || text === '') {
-				if (cb) {
-					return setTimeout(cb, 0, '');
-				}
-				return '';
-			}
-
-			return Translator.create(lang).translate(text).then(function (output) {
-				if (cb) {
-					setTimeout(cb, 0, output);
-				}
-				return output;
-			}, function (err) {
-				warn('Translation failed: ' + err.stack);
-			});
-		},
-
-		/**
-		 * Add translations to the cache
-		 */
-		addTranslation: function addTranslation(language, namespace, translation) {
-			Translator.create(language).getTranslation(namespace).then(function (translations) {
-				assign(translations, translation);
-			});
-		},
-
-		/**
-		 * Get the translations object
-		 */
-		getTranslations: function getTranslations(language, namespace, callback) {
-			callback = callback || function () {};
-			Translator.create(language).getTranslation(namespace).then(callback);
-		},
-
-		/**
-		 * Alias of getTranslations
-		 */
-		load: function load(language, namespace, callback) {
-			adaptor.getTranslations(language, namespace, callback);
-		},
-
-		toggleTimeagoShorthand: function toggleTimeagoShorthand(callback) {
-			/* eslint "prefer-object-spread": "off" */
-			function toggle() {
-				var tmp = assign({}, jQuery.timeago.settings.strings);
-				jQuery.timeago.settings.strings = assign({}, adaptor.timeagoShort);
-				adaptor.timeagoShort = assign({}, tmp);
-				if (typeof callback === 'function') {
-					callback();
-				}
-			}
-
-			if (!adaptor.timeagoShort) {
-				var languageCode = utils.userLangToTimeagoCode(config.userLang);
-				if (!config.timeagoCodes.includes(languageCode + '-short')) {
-					languageCode = 'en';
-				}
-
-				var originalSettings = assign({}, jQuery.timeago.settings.strings);
-				jQuery.getScript(config.relative_path + '/assets/vendor/jquery/timeago/locales/jquery.timeago.' + languageCode + '-short.js').done(function () {
-					adaptor.timeagoShort = assign({}, jQuery.timeago.settings.strings);
-					jQuery.timeago.settings.strings = assign({}, originalSettings);
-					toggle();
-				});
-			} else {
-				toggle();
-			}
-		},
-
-		switchTimeagoLanguage: function switchTimeagoLanguage(callback) {
-			// Delete the cached shorthand strings if present
-			delete adaptor.timeagoShort;
-
-			var languageCode = utils.userLangToTimeagoCode(config.userLang);
-			jQuery.getScript(config.relative_path + '/assets/vendor/jquery/timeago/locales/jquery.timeago.' + languageCode + '.js').done(callback);
-		},
-
-		prepareDOM: function prepareDOM() {
-			// Add directional code if necessary
-			adaptor.translate('[[language:dir]]', function (value) {
-				if (value && !$('html').attr('data-dir')) {
-					jQuery('html').css('direction', value).attr('data-dir', value);
-				}
-			});
-		},
-	};
-
-	return adaptor;
-}));
->>>>>>> d6baf5c2
+});