--- conflicted
+++ resolved
@@ -7,42 +7,28 @@
 		username_notify = $('#username-notify'),
 		email_notify = $('#email-notify'),
 		password_notify = $('#password-notify'),
-		password_confirm_notify = $('#password-confirm-notify'),		
-		validationError = false;
+		password_confirm_notify = $('#password-confirm-notify'),
+		validationError = false,
+		successIcon = '<i class="icon icon-ok"></i>';
 
 	function showError(element, msg) {
 		element.html(msg);
-		element.attr('class', 'alert alert-error');
+		element.parent().removeClass('alert-success').addClass('alert-danger');
 		element.show();
 		validationError = true;
 	}
-	
+
 	function showSuccess(element, msg) {
 		element.html(msg);
-		element.attr('class', 'alert alert-success');
+		element.parent().removeClass('alert-danger').addClass('alert-success');
 		element.show();
 	}
 
-<<<<<<< HEAD
-		
-		if(username.value.length < 3) {
-			username_notify.innerHTML = 'Username too short';
-			username_notify.parentNode.className = 'input-group-addon btn-warning label-warning';
-		} else if(username.value.length > 13) {
-			username_notify.innerHTML = 'Username too long';
-			username_notify.parentNode.className = 'input-group-addon btn-warning label-warning';
-		} else if(!usernamevalid) {
-			username_notify.innerHTML = 'Invalid username';
-			username_notify.parentNode.className = 'input-group-addon btn-warning label-warning';
-		} else {
-			socket.emit('user.exists', {username: username.value});
-=======
 	function validateEmail() {
 		if(!emailEl.val()) {
 			validationError = true;
-			email_notify.hide();
+			//email_notify.hide();
 			return;
->>>>>>> 87f48e2c
 		}
 
 		if(!utils.isEmailValid(emailEl.val())) {
@@ -59,15 +45,10 @@
 	function validateUsername() {
 		if(!username.val()) {
 			validationError = true;
-			username_notify.hide();
+			//username_notify.hide();
 			return;
-		}	
+		}
 
-<<<<<<< HEAD
-		if(!emailvalid) {
-			email_notify.innerHTML = 'Invalid email address';
-			email_notify.parentNode.className = 'input-group-addon btn-warning label-warning';
-=======
 		if(username.val().length < config.minimumUsernameLength) {
 			showError(username_notify, 'Username too short!');
 		} else if(username.val().length > config.maximumUsernameLength) {
@@ -76,44 +57,23 @@
 			showError(username_notify, 'Invalid username!');
 		} else {
 			socket.emit('user.exists', {username: username.val()});
->>>>>>> 87f48e2c
 		}
 	}
 
+	username.on('keyup', function() {
+		jQuery('#yourUsername').html(this.value.length > 0 ? this.value : 'username');
+	});
 	username.on('blur', function() {
 		validateUsername();
 	});
-	
-<<<<<<< HEAD
-	$(password).on('keyup', function() {
-		passwordvalid = utils.isPasswordValid(password.value);
-		if (password.value.length < 6) {
-			password_notify.innerHTML = 'Password too short';
-			password_notify.parentNode.className = 'input-group-addon btn-warning label-warning';
-		} else if(!passwordvalid) {	
-			password_notify.innerHTML = 'Invalid password';
-			password_notify.parentNode.className = 'input-group-addon btn-warning label-warning';
-		}	else {
-			password_notify.innerHTML = '<i class="icon icon-ok"></i>';
-			password_notify.parentNode.className = 'input-group-addon btn-success label-success';
-		}
-		
-		if(password.value !== password_confirm.value && password_confirm.value.length > 0) {
-			password_confirm_notify.innerHTML = 'Passwords must match!';
-			password_confirm_notify.parentNode.className = 'input-group-addon btn-warning label-warning';
-			passwordsmatch = false;
-		} else if (password.value === password_confirm.value && password_confirm.value.length > 0) {
-			password_confirm_notify.innerHTML = '<i class="icon icon-ok"></i>';
-			password_confirm_notify.parentNode.className = 'input-group-addon btn-success label-success';
-			passwordsmatch = true;
-=======
+
 	function validatePassword() {
 		if(!password.val()){
 			validationError = true;
-			password_notify.hide();
+			//password_notify.hide();
 			return;
 		}
-		
+
 		if (password.val().length < config.minimumPasswordLength) {
 			showError(password_notify, 'Password too short!');
 		} else if(password.val().length > config.maximumPasswordLength) {
@@ -121,45 +81,31 @@
 		} else if(!utils.isPasswordValid(password.val())) {
 			showError(password_notify, 'Invalid password!');
 		} else {
-			showSuccess(password_notify, 'OK!');
+			showSuccess(password_notify, successIcon);
 		}
-		
+
 		if(password.val() !== password_confirm.val() && password_confirm.val() !== '') {
 			showError(password_confirm_notify, 'Passwords must match!');
->>>>>>> 87f48e2c
 		}
 	}
-	
+
 	$(password).on('blur', function() {
 		validatePassword();
 	});
-	
-<<<<<<< HEAD
-	$(password_confirm).on('keyup', function() {
-		if(password.value !== password_confirm.value) {
-			password_confirm_notify.innerHTML = 'Passwords must match!';
-			password_confirm_notify.parentNode.className = 'input-group-addon btn-warning label-warning';
-			passwordsmatch = false;
-		}
-		else {
-			password_confirm_notify.innerHTML = '<i class="icon icon-ok"></i>';
-			password_confirm_notify.parentNode.className = 'input-group-addon btn-success label-success';
-			passwordsmatch = true;
-=======
+
 	function validatePasswordConfirm() {
 		if(!password.val() || password_notify.hasClass('alert-error')) {
-			password_confirm_notify.hide();
+			//password_confirm_notify.hide();
 			return;
 		}
-			
+
 		if(password.val() !== password_confirm.val()) {
 			showError(password_confirm_notify, 'Passwords must match!');
 		} else {
-			showSuccess(password_confirm_notify, 'OK!');
->>>>>>> 87f48e2c
+			showSuccess(password_confirm_notify, successIcon);
 		}
 	}
-	
+
 	$(password_confirm).on('blur', function() {
 		validatePasswordConfirm();
 	});
@@ -168,34 +114,17 @@
 
 	socket.on('user.exists', function(data) {
 		if (data.exists === true) {
-<<<<<<< HEAD
-			username_notify.innerHTML = 'Username exists';
-			username_notify.parentNode.className = 'input-group-addon btn-warning label-warning';
-		} else {
-			username_notify.innerHTML = '<i class="icon icon-ok"></i>';
-			username_notify.parentNode.className = 'input-group-addon btn-success label-success';
-=======
 			showError(username_notify, 'Username already taken!');
 		} else {
-			showSuccess(username_notify, 'OK!');
->>>>>>> 87f48e2c
+			showSuccess(username_notify, successIcon);
 		}
 	});
-	
+
 	socket.on('user.email.exists', function(data) {
 		if (data.exists === true) {
-<<<<<<< HEAD
-			email_notify.innerHTML = 'Email Address exists';
-			email_notify.className = 'label label-warning';
-		}
-		else {
-			email_notify.innerHTML = '<i class="icon icon-ok"></i>';
-			email_notify.parentNode.className = 'input-group-addon btn-success label-success';
-=======
 			showError(email_notify, 'Email address already taken!');
 		} else {
-			showSuccess(email_notify, 'OK!');
->>>>>>> 87f48e2c
+			showSuccess(email_notify, successIcon);
 		}
 	});
 
@@ -206,25 +135,17 @@
 
 	function validateForm() {
 		validationError = false;
-		
-<<<<<<< HEAD
-		if (username.value.length < 2 || !usernamevalid) {
-			username_notify.innerHTML = 'Invalid username';
-			username_notify.className = 'label label-warning';
-			validated = false;
-		}
-=======
+
 		validateEmail();
 		validateUsername();
 		validatePassword();
 		validatePasswordConfirm();
->>>>>>> 87f48e2c
 
 		return validationError;
 	}
-	
+
 	register.on('click', function(e) {
 		if (validateForm()) e.preventDefault();
 	});
-	
+
 }());