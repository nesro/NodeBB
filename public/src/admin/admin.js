--- conflicted
+++ resolved
@@ -47,13 +47,9 @@
 			});
 		}
 
-<<<<<<< HEAD
-		$('[data-component="logout"]').on('click', app.logout);
-=======
-		$('[component="logout"]').on('click', function () {
+		$('[data-component="logout"]').on('click', function () {
 			app.logout();
 		});
->>>>>>> bb1a56f0
 
 		// configureSlidemenu();
 		setupNProgress();
