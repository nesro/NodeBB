<<<<<<< HEAD
define('admin/manage/groups', ['translator', 'benchpress', 'api'], function (translator, Benchpress, api) {
=======
'use strict';


define('admin/manage/groups', [
	'categorySelector',
], function (categorySelector) {
>>>>>>> d6baf5c2
	var	Groups = {};

	var intervalId = 0;

	Groups.init = function () {
		var	createModal = $('#create-modal');
		var createGroupName = $('#create-group-name');
		var createModalGo = $('#create-modal-go');
		var createModalError = $('#create-modal-error');

		handleSearch();

		createModal.on('keypress', function (e) {
			if (e.keyCode === 13) {
				createModalGo.click();
			}
		});

		$('#create').on('click', function () {
			createModal.modal('show');
			setTimeout(function () {
				createGroupName.focus();
			}, 250);
		});

		createModalGo.on('click', function () {
			var submitObj = {
				name: createGroupName.val(),
				description: $('#create-group-desc').val(),
				private: $('#create-group-private').is(':checked') ? 1 : 0,
				hidden: $('#create-group-hidden').is(':checked') ? 1 : 0,
			};

			api.post('/groups', submitObj, (response) => {
				createModalError.addClass('hide');
				createGroupName.val('');
				createModal.on('hidden.bs.modal', function () {
					ajaxify.go('admin/manage/groups/' + response.name);
				});
				createModal.modal('hide');
			}, (err) => {
				if (!utils.hasLanguageKey(err.status.message)) {
					err.status.message = '[[admin/manage/groups:alerts.create-failure]]';
				}
				createModalError.translateHtml(err.status.message).removeClass('hide');
			});
		});

		$('.groups-list').on('click', '[data-action]', function () {
			var el = $(this);
			var action = el.attr('data-action');
			var groupName = el.parents('tr[data-groupname]').attr('data-groupname');

			switch (action) {
				case 'delete':
					bootbox.confirm('[[admin/manage/groups:alerts.confirm-delete]]', function (confirm) {
						if (confirm) {
							socket.emit('groups.delete', {
								groupName: groupName,
							}, function (err) {
								if (err) {
									return app.alertError(err.message);
								}

								ajaxify.refresh();
							});
						}
					});
					break;
			}
		});

		enableCategorySelectors();
	};

	function enableCategorySelectors() {
		$('.groups-list [component="category-selector"]').each(function () {
			var nameEncoded = $(this).parents('[data-name-encoded]').attr('data-name-encoded');
			categorySelector.init($(this), function (selectedCategory) {
				ajaxify.go('admin/manage/privileges/' + selectedCategory.cid + '?group=' + nameEncoded);
			});
		});
	}

	function handleSearch() {
		var queryEl = $('#group-search');

		function doSearch() {
			if (!queryEl.val()) {
				return ajaxify.refresh();
			}
			$('.pagination').addClass('hide');
			var groupsEl = $('.groups-list');
			socket.emit('groups.search', {
				query: queryEl.val(),
				options: {
					sort: 'date',
				},
			}, function (err, groups) {
				if (err) {
					return app.alertError(err.message);
				}

				app.parseAndTranslate('admin/manage/groups', 'groups', {
					groups: groups,
					categories: ajaxify.data.categories,
				}, function (html) {
					groupsEl.find('[data-groupname]').remove();
					groupsEl.find('tbody').append(html);
					enableCategorySelectors();
				});
			});
		}

		queryEl.on('keyup', function () {
			if (intervalId) {
				clearTimeout(intervalId);
				intervalId = 0;
			}
			intervalId = setTimeout(doSearch, 200);
		});
	}


	return Groups;
});<|MERGE_RESOLUTION|>--- conflicted
+++ resolved
@@ -1,13 +1,9 @@
-<<<<<<< HEAD
-define('admin/manage/groups', ['translator', 'benchpress', 'api'], function (translator, Benchpress, api) {
-=======
-'use strict';
-
 
 define('admin/manage/groups', [
-	'categorySelector',
-], function (categorySelector) {
->>>>>>> d6baf5c2
+	'api',
+	'categorySelector'
+], function (api, categorySelector) {
+
 	var	Groups = {};
 
 	var intervalId = 0;
