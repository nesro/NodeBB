define('admin/manage/category', [
	'uploader',
	'iconSelect',
	'admin/modules/colorpicker',
	'categorySelector',
	'benchpress',
	'api',
], function (uploader, iconSelect, colorpicker, categorySelector, Benchpress, api) {
	var	Category = {};
	var updateHash = {};

	Category.init = function () {
		$('#category-settings select').each(function () {
			var $this = $(this);
			$this.val($this.attr('data-value'));
		});

		$('#category-selector').on('change', function () {
			ajaxify.go('admin/manage/categories/' + $(this).val() + window.location.hash);
		});

		function enableColorPicker(idx, inputEl) {
			var $inputEl = $(inputEl);
			var previewEl = $inputEl.parents('[data-cid]').find('.category-preview');

			colorpicker.enable($inputEl, function (hex) {
				if ($inputEl.attr('data-name') === 'bgColor') {
					previewEl.css('background-color', hex);
				} else if ($inputEl.attr('data-name') === 'color') {
					previewEl.css('color', hex);
				}

				modified($inputEl[0]);
			});
		}

		handleTags();

		$('#category-settings input, #category-settings select').on('change', function (ev) {
			modified(ev.target);
		});

		$('[data-name="imageClass"]').on('change', function () {
			$('.category-preview').css('background-size', $(this).val());
		});

		$('[data-name="bgColor"], [data-name="color"]').each(enableColorPicker);

		$('#save').on('click', function () {
			var cid = ajaxify.data.category.cid;
			api.put('/categories/' + cid, updateHash, (res) => {
				app.flags._unsaved = false;
				app.alert({
					title: 'Updated Categories',
					message: 'Category "' + res.name + '" was successfully updated.',
					type: 'success',
					timeout: 2000,
				});
				updateHash = {};
			}, (err) => {
				app.alertError(err.status.message);
			});

			return false;
		});

		$('.purge').on('click', function (e) {
			e.preventDefault();

			Benchpress.parse('admin/partials/categories/purge', {
				name: ajaxify.data.category.name,
				topic_count: ajaxify.data.category.topic_count,
			}, function (html) {
				var modal = bootbox.dialog({
					title: '[[admin/manage/categories:purge]]',
					message: html,
					size: 'large',
					buttons: {
						save: {
							label: '[[modules:bootbox.confirm]]',
							className: 'btn-primary',
							callback: function () {
								modal.find('.modal-footer button').prop('disabled', true);

								var intervalId = setInterval(function () {
									socket.emit('categories.getTopicCount', ajaxify.data.category.cid, function (err, count) {
										if (err) {
											return app.alertError(err);
										}

										var percent = 0;
										if (ajaxify.data.category.topic_count > 0) {
											percent = Math.max(0, (1 - (count / ajaxify.data.category.topic_count))) * 100;
										}

										modal.find('.progress-bar').css({ width: percent + '%' });
									});
								}, 1000);

								api.del('/categories/' + ajaxify.data.category.cid, undefined, () => {
									if (intervalId) {
										clearInterval(intervalId);
									}
									modal.modal('hide');
									app.alertSuccess('[[admin/manage/categories:alert.purge-success]]');
									ajaxify.go('admin/manage/categories');
								}, (err) => {
									app.alertError(err.status.message);
								});

								return false;
							},
						},
					},
				});
			});
		});

		$('.copy-settings').on('click', function () {
<<<<<<< HEAD
			Benchpress.parse('admin/partials/categories/copy-settings', {
				categories: ajaxify.data.allCategories,
			}, function (html) {
				var selectedCid;
				var modal = bootbox.dialog({
					title: '[[modules:composer.select-category]]',
					message: html,
					buttons: {
						save: {
							label: '[[modules:bootbox.confirm]]',
							className: 'btn-primary',
							callback: function () {
								if (!selectedCid) {
									return;
								}

								socket.emit('admin.categories.copySettingsFrom', {
									fromCid: selectedCid,
									toCid: ajaxify.data.category.cid,
									copyParent: modal.find('#copyParent').prop('checked'),
								}, function (err) {
									if (err) {
										return app.alertError(err.message);
=======
			socket.emit('categories.getSelectCategories', {}, function (err, allCategories) {
				if (err) {
					return app.alertError(err.message);
				}

				Benchpress.parse('admin/partials/categories/copy-settings', {
					categories: allCategories,
				}, function (html) {
					var selectedCid;
					var modal = bootbox.dialog({
						title: '[[modules:composer.select_category]]',
						message: html,
						buttons: {
							save: {
								label: '[[modules:bootbox.confirm]]',
								className: 'btn-primary',
								callback: function () {
									if (!selectedCid || parseInt(selectedCid, 10) === parseInt(ajaxify.data.category.cid, 10)) {
										return;
>>>>>>> bffb830d
									}

									socket.emit('admin.categories.copySettingsFrom', {
										fromCid: selectedCid,
										toCid: ajaxify.data.category.cid,
										copyParent: modal.find('#copyParent').prop('checked'),
									}, function (err) {
										if (err) {
											return app.alertError(err.message);
										}

										modal.modal('hide');
										app.alertSuccess('[[admin/manage/categories:alert.copy-success]]');
										ajaxify.refresh();
									});
									return false;
								},
							},
						},
<<<<<<< HEAD
					},
				});
				modal.find('.modal-footer button').prop('disabled', true);
				categorySelector.init(modal.find('[data-component="category-selector"]'), function (selectedCategory) {
					selectedCid = selectedCategory && selectedCategory.cid;
					if (selectedCid) {
						modal.find('.modal-footer button').prop('disabled', false);
					}
=======
					});
					modal.find('.modal-footer button').prop('disabled', true);
					categorySelector.init(modal.find('[component="category-selector"]'), function (selectedCategory) {
						selectedCid = selectedCategory && selectedCategory.cid;
						if (selectedCid) {
							modal.find('.modal-footer button').prop('disabled', false);
						}
					});
>>>>>>> bffb830d
				});
				return false;
			});
		});

		$('.upload-button').on('click', function () {
			var inputEl = $(this);
			var cid = inputEl.attr('data-cid');

			uploader.show({
				title: '[[admin/manage/categories:alert.upload-image]]',
				route: config.relative_path + '/api/admin/category/uploadpicture',
				params: { cid: cid },
			}, function (imageUrlOnServer) {
				$('#category-image').val(imageUrlOnServer);
				var previewBox = inputEl.parent().parent().siblings('.category-preview');
				previewBox.css('background', 'url(' + imageUrlOnServer + '?' + new Date().getTime() + ')');

				modified($('#category-image'));
			});
		});

		$('#category-image').on('change', function () {
			$('.category-preview').css('background-image', $(this).val() ? ('url("' + $(this).val() + '")') : '');
			modified($('#category-image'));
		});

		$('.delete-image').on('click', function (e) {
			e.preventDefault();

			var inputEl = $('#category-image');
			var previewBox = $('.category-preview');

			inputEl.val('');
			previewBox.css('background-image', '');
			modified(inputEl[0]);
			$(this).parent().addClass('hide').hide();
		});

		$('.category-preview').on('click', function () {
			iconSelect.init($(this).find('i'), modified);
		});

		$('[type="checkbox"]').on('change', function () {
			modified($(this));
		});

		$('button[data-action="setParent"], button[data-action="changeParent"]').on('click', Category.launchParentSelector);
		$('button[data-action="removeParent"]').on('click', function () {
			api.put('/categories/' + ajaxify.data.category.cid, {
				parentCid: 0,
			}, () => {
				$('button[data-action="removeParent"]').parent().addClass('hide');
				$('button[data-action="changeParent"]').parent().addClass('hide');
				$('button[data-action="setParent"]').removeClass('hide');
			}, (err) => {
				app.alertError(err.message);
			});
		});
		$('button[data-action="toggle"]').on('click', function () {
			var $this = $(this);
			var disabled = $this.attr('data-disabled') === '1';
			api.put('/categories/' + ajaxify.data.category.cid, {
				disabled: disabled ? 0 : 1,
			}, () => {
				$this.translateText(!disabled ? '[[admin/manage/categories:enable]]' : '[[admin/manage/categories:disable]]');
				$this.toggleClass('btn-primary', !disabled).toggleClass('btn-danger', disabled);
				$this.attr('data-disabled', disabled ? 0 : 1);
			}, (err) => {
				app.alertError(err.message);
			});
		});
	};

	function modified(el) {
		var value;
		if ($(el).is(':checkbox')) {
			value = $(el).is(':checked') ? 1 : 0;
		} else {
			value = $(el).val();
		}

		updateHash[$(el).attr('data-name')] = value;

		app.flags = app.flags || {};
		app.flags._unsaved = true;
	}

	function handleTags() {
		var tagEl = $('#tag-whitelist');
		tagEl.tagsinput({
			confirmKeys: [13, 44],
			trimValue: true,
		});

		ajaxify.data.category.tagWhitelist.forEach(function (tag) {
			tagEl.tagsinput('add', tag);
		});

		tagEl.on('itemAdded itemRemoved', function () {
			modified(tagEl);
		});
	}

	Category.launchParentSelector = function () {
		socket.emit('categories.getSelectCategories', {}, function (err, allCategories) {
			if (err) {
				return app.alertError(err.message);
			}
			var parents = [parseInt(ajaxify.data.category.cid, 10)];
			var categories = allCategories.filter(function (category) {
				var isChild = parents.includes(parseInt(category.parentCid, 10));
				if (isChild) {
					parents.push(parseInt(category.cid, 10));
				}
				return category && !category.disabled && parseInt(category.cid, 10) !== parseInt(ajaxify.data.category.cid, 10) && !isChild;
			});

			categorySelector.modal(categories, function (parentCid) {
				api.put('/categories/' + ajaxify.data.category.cid, {
					parentCid: parentCid,
				}, () => {
					var parent = allCategories.filter(function (category) {
						return category && parseInt(category.cid, 10) === parseInt(parentCid, 10);
					});
					parent = parent[0];

					$('button[data-action="removeParent"]').parent().removeClass('hide');
					$('button[data-action="setParent"]').addClass('hide');
					var buttonHtml = '<i class="fa ' + parent.icon + '"></i> ' + parent.name;
					$('button[data-action="changeParent"]').html(buttonHtml).parent().removeClass('hide');
				}, (err) => {
					app.alertError(err.message);
				});
			});
		});
	};

	return Category;
});<|MERGE_RESOLUTION|>--- conflicted
+++ resolved
@@ -117,31 +117,6 @@
 		});
 
 		$('.copy-settings').on('click', function () {
-<<<<<<< HEAD
-			Benchpress.parse('admin/partials/categories/copy-settings', {
-				categories: ajaxify.data.allCategories,
-			}, function (html) {
-				var selectedCid;
-				var modal = bootbox.dialog({
-					title: '[[modules:composer.select-category]]',
-					message: html,
-					buttons: {
-						save: {
-							label: '[[modules:bootbox.confirm]]',
-							className: 'btn-primary',
-							callback: function () {
-								if (!selectedCid) {
-									return;
-								}
-
-								socket.emit('admin.categories.copySettingsFrom', {
-									fromCid: selectedCid,
-									toCid: ajaxify.data.category.cid,
-									copyParent: modal.find('#copyParent').prop('checked'),
-								}, function (err) {
-									if (err) {
-										return app.alertError(err.message);
-=======
 			socket.emit('categories.getSelectCategories', {}, function (err, allCategories) {
 				if (err) {
 					return app.alertError(err.message);
@@ -152,7 +127,7 @@
 				}, function (html) {
 					var selectedCid;
 					var modal = bootbox.dialog({
-						title: '[[modules:composer.select_category]]',
+						title: '[[modules:composer.select-category]]',
 						message: html,
 						buttons: {
 							save: {
@@ -161,7 +136,6 @@
 								callback: function () {
 									if (!selectedCid || parseInt(selectedCid, 10) === parseInt(ajaxify.data.category.cid, 10)) {
 										return;
->>>>>>> bffb830d
 									}
 
 									socket.emit('admin.categories.copySettingsFrom', {
@@ -181,16 +155,6 @@
 								},
 							},
 						},
-<<<<<<< HEAD
-					},
-				});
-				modal.find('.modal-footer button').prop('disabled', true);
-				categorySelector.init(modal.find('[data-component="category-selector"]'), function (selectedCategory) {
-					selectedCid = selectedCategory && selectedCategory.cid;
-					if (selectedCid) {
-						modal.find('.modal-footer button').prop('disabled', false);
-					}
-=======
 					});
 					modal.find('.modal-footer button').prop('disabled', true);
 					categorySelector.init(modal.find('[component="category-selector"]'), function (selectedCategory) {
@@ -199,7 +163,6 @@
 							modal.find('.modal-footer button').prop('disabled', false);
 						}
 					});
->>>>>>> bffb830d
 				});
 				return false;
 			});
