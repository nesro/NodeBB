define('admin/manage/users', ['translator', 'benchpress', 'autocomplete', 'api'], function (translator, Benchpress, autocomplete, api) {
	var Users = {};

	Users.init = function () {
		var navPills = $('.nav-pills li');
		var pathname = window.location.pathname;
		if (!navPills.find('a[href^="' + pathname + '"]').length || pathname === config.relative_path + '/admin/manage/users') {
			pathname = config.relative_path + '/admin/manage/users/latest';
		}
		navPills.removeClass('active').find('a[href^="' + pathname + '"]').parent().addClass('active');

		$('#results-per-page').val(ajaxify.data.resultsPerPage).on('change', function () {
			var query = utils.params();
			query.resultsPerPage = $('#results-per-page').val();
			ajaxify.go(window.location.pathname + '?' + $.param(query));
		});

		function getSelectedUids() {
			var uids = [];

			$('.users-table [data-component="user/select/single"]').each(function () {
				if ($(this).is(':checked')) {
					uids.push($(this).attr('data-uid'));
				}
			});

			return uids;
		}

		function update(className, state) {
			$('.users-table [data-component="user/select/single"]:checked').parents('.user-row').find(className).each(function () {
				$(this).toggleClass('hidden', !state);
			});
		}

		function unselectAll() {
			$('.users-table [data-component="user/select/single"]').prop('checked', false);
			$('.users-table [data-component="user/select/all"]').prop('checked', false);
		}

		function removeSelected() {
			$('.users-table [data-component="user/select/single"]:checked').parents('.user-row').remove();
		}

		// use onSuccess/onFail instead
		function done(successMessage, className, flag) {
			return function (err) {
				if (err) {
					return app.alertError(err.message);
				}
				app.alertSuccess(successMessage);
				if (className) {
					update(className, flag);
				}
				unselectAll();
			};
		}

		function onSuccess(successMessage, className, flag) {
			app.alertSuccess(successMessage);
			if (className) {
				update(className, flag);
			}
			unselectAll();
		}

		function onFail(err) {
			app.alertError(err.message);
		}

		$('[data-component="user/select/all"]').on('click', function () {
			$('.users-table [data-component="user/select/single"]').prop('checked', $(this).is(':checked'));
		});

		$('.manage-groups').on('click', function () {
			var uids = getSelectedUids();
			if (!uids.length) {
				app.alertError('[[error:no-users-selected]]');
				return false;
			}
			socket.emit('admin.user.loadGroups', uids, function (err, data) {
				if (err) {
					return app.alertError(err);
				}
				Benchpress.parse('admin/partials/manage-user-groups', data, function (html) {
					var modal = bootbox.dialog({
						message: html,
						title: '[[admin/manage/users:manage-groups]]',
						onEscape: true,
					});
					modal.on('shown.bs.modal', function () {
						autocomplete.group(modal.find('.group-search'), function (ev, ui) {
							var uid = $(ev.target).attr('data-uid');
							api.put('/groups/' + ui.item.group.slug + '/membership/' + uid, undefined, () => {
								ui.item.group.nameEscaped = translator.escape(ui.item.group.displayName);
								app.parseAndTranslate('admin/partials/manage-user-groups', { users: [{ groups: [ui.item.group] }] }, function (html) {
									$('[data-uid=' + uid + '] .group-area').append(html.find('.group-area').html());
								});
							}, err => app.alertError(err.status.message));
						});
					});
					modal.on('click', '.group-area a', function () {
						modal.modal('hide');
					});
					modal.on('click', '.remove-group-icon', function () {
						var groupCard = $(this).parents('[data-group-name]');
						var groupName = groupCard.attr('data-group-name');
						var uid = $(this).parents('[data-uid]').attr('data-uid');
						api.del('/groups/' + utils.slugify(groupName) + '/membership/' + uid, undefined, () => {
							groupCard.remove();
						}, err => app.alertError(err.status.message));
						return false;
					});
				});
			});
		});

		$('.ban-user').on('click', function () {
			var uids = getSelectedUids();
			if (!uids.length) {
				app.alertError('[[error:no-users-selected]]');
				return false;	// specifically to keep the menu open
			}

			bootbox.confirm((uids.length > 1 ? '[[admin/manage/users:alerts.confirm-ban-multi]]' : '[[admin/manage/users:alerts.confirm-ban]]'), function (confirm) {
				if (confirm) {
					var requests = uids.map(function (uid) {
						return api.put('/users/' + uid + '/ban');
					});

					$.when(requests)
						.done(function () {
							onSuccess('[[admin/manage/users:alerts.ban-success]]', '.ban', true);
						})
						.fail(function (ev) {
							onFail(ev.responseJSON.status);
						});
				}
			});
		});

		$('.ban-user-temporary').on('click', function () {
			var uids = getSelectedUids();
			if (!uids.length) {
				app.alertError('[[error:no-users-selected]]');
				return false;	// specifically to keep the menu open
			}

			Benchpress.parse('admin/partials/temporary-ban', {}, function (html) {
				bootbox.dialog({
					className: 'ban-modal',
					title: '[[user:ban-account]]',
					message: html,
					show: true,
					buttons: {
						close: {
							label: '[[global:close]]',
							className: 'btn-link',
						},
						submit: {
							label: '[[admin/manage/users:alerts.button-ban-x, ' + uids.length + ']]',
							callback: function () {
								var formData = $('.ban-modal form').serializeArray().reduce(function (data, cur) {
									data[cur.name] = cur.value;
									return data;
								}, {});
								var until = formData.length > 0 ? (Date.now() + (formData.length * 1000 * 60 * 60 * (parseInt(formData.unit, 10) ? 24 : 1))) : 0;

								var requests = uids.map(function (uid) {
									return api.put('/users/' + uid + '/ban', {
										until: until,
										reason: formData.reason,
									});
								});

								$.when(requests)
									.done(function () {
										onSuccess('[[admin/manage/users:alerts.ban-success]]', '.ban', true);
									}).fail(function (ev) {
										onFail(ev.responseJSON.status);
									});
							},
						},
					},
				});
			});
		});

		$('.unban-user').on('click', function () {
			var uids = getSelectedUids();
			if (!uids.length) {
				app.alertError('[[error:no-users-selected]]');
				return false;	// specifically to keep the menu open
			}

			var requests = uids.map(function (uid) {
				return api.delete('/users/' + uid + '/ban');
			});

			$.when(requests)
				.done(function () {
					onSuccess('[[admin/manage/users:alerts.unban-success]]', '.ban', false);
				}).fail(function (ev) {
					onFail(ev.responseJSON.status);
				});
		});

		$('.reset-lockout').on('click', function () {
			var uids = getSelectedUids();
			if (!uids.length) {
				return;
			}

			socket.emit('admin.user.resetLockouts', uids, done('[[admin/manage/users:alerts.lockout-reset-success]]'));
		});

		$('.validate-email').on('click', function () {
			var uids = getSelectedUids();
			if (!uids.length) {
				return;
			}

			bootbox.confirm('[[admin/manage/users:alerts.confirm-validate-email]]', function (confirm) {
				if (!confirm) {
					return;
				}
				socket.emit('admin.user.validateEmail', uids, function (err) {
					if (err) {
						return app.alertError(err.message);
					}
					app.alertSuccess('[[admin/manage/users:alerts.validate-email-success]]');
					update('.notvalidated', false);
					update('.validated', true);
					unselectAll();
				});
			});
		});

		$('.send-validation-email').on('click', function () {
			var uids = getSelectedUids();
			if (!uids.length) {
				return;
			}
			socket.emit('admin.user.sendValidationEmail', uids, function (err) {
				if (err) {
					return app.alertError(err.message);
				}
				app.alertSuccess('[[notifications:email-confirm-sent]]');
			});
		});

		$('.password-reset-email').on('click', function () {
			var uids = getSelectedUids();
			if (!uids.length) {
				return;
			}

			bootbox.confirm('[[admin/manage/users:alerts.password-reset-confirm]]', function (confirm) {
				if (confirm) {
					socket.emit('admin.user.sendPasswordResetEmail', uids, done('[[notifications:email-confirm-sent]]'));
				}
			});
		});

		$('.force-password-reset').on('click', function () {
			var uids = getSelectedUids();
			if (!uids.length) {
				return;
			}

			bootbox.confirm('[[admin/manage/users:alerts.confirm-force-password-reset]]', function (confirm) {
				if (confirm) {
					socket.emit('admin.user.forcePasswordReset', uids, done('[[admin/manage/users:alerts.validate-force-password-reset-success]]'));
				}
			});
		});

		$('.delete-user').on('click', function () {
			var uids = getSelectedUids();
			if (!uids.length) {
				return;
			}

			bootbox.confirm('[[admin/manage/users:alerts.confirm-delete]]', function (confirm) {
				if (confirm) {
					socket.emit('admin.user.deleteUsers', uids, function (err) {
						if (err) {
							return app.alertError(err.message);
						}

						app.alertSuccess('[[admin/manage/users:alerts.delete-success]]');
						removeSelected();
						unselectAll();
						if (!$('.users-table [data-component="user/select/single"]').length) {
							ajaxify.refresh();
						}
					});
				}
			});
		});

		$('.delete-user-content').on('click', function () {
			var uids = getSelectedUids();
			if (!uids.length) {
				return;
			}

			bootbox.confirm('[[admin/manage/users:alerts.confirm-delete-content]]', function (confirm) {
				if (confirm) {
					socket.emit('admin.user.deleteUsersContent', uids, function (err) {
						if (err) {
							return app.alertError(err.message);
						}

						app.alertSuccess('[[admin/manage/users:alerts.delete-content-success]]');
					});
				}
			});
		});

		$('.delete-user-and-content').on('click', function () {
			var uids = getSelectedUids();
			if (!uids.length) {
				return;
			}
			bootbox.confirm('[[admin/manage/users:alerts.confirm-purge]]', function (confirm) {
				if (confirm) {
					socket.emit('admin.user.deleteUsersAndContent', uids, function (err) {
						if (err) {
							return app.alertError(err.message);
						}

						app.alertSuccess('[[admin/manage/users:alerts.delete-success]]');
						removeSelected();
						unselectAll();
						if (!$('.users-table [data-component="user/select/single"]').length) {
							ajaxify.refresh();
						}
					});
				}
			});
		});

		function handleUserCreate() {
			$('#createUser').on('click', function () {
<<<<<<< HEAD
				Benchpress.parse('admin/modals/create-user-modal', {}, function (html) {
					bootbox.dialog({
=======
				Benchpress.parse('admin/partials/create_user_modal', {}, function (html) {
					var modal = bootbox.dialog({
>>>>>>> d6baf5c2
						message: html,
						title: '[[admin/manage/users:alerts.create]]',
						onEscape: true,
						buttons: {
							cancel: {
								label: '[[admin/manage/users:alerts.button-cancel]]',
								className: 'btn-link',
							},
							create: {
								label: '[[admin/manage/users:alerts.button-create]]',
								className: 'btn-primary',
								callback: function () {
									createUser.call(this);
									return false;
								},
							},
						},
					});
					modal.on('shown.bs.modal', function () {
						modal.find('#create-user-name').focus();
					});
				});
				return false;
			});
		}

		function createUser() {
			var modal = this;
			var username = document.getElementById('create-user-name').value;
			var email = document.getElementById('create-user-email').value;
			var password = document.getElementById('create-user-password').value;
			var passwordAgain = document.getElementById('create-user-password-again').value;

			var errorEl = $('#create-modal-error');

			if (password !== passwordAgain) {
				return errorEl.translateHtml('[[admin/manage/users:alerts.error-x, [[admin/manage/users:alerts.error-passwords-different]]]]').removeClass('hide');
			}

			var user = {
				username: username,
				email: email,
				password: password,
			};

			api.post('/users', user, () => {
				modal.modal('hide');
				modal.on('hidden.bs.modal', function () {
					ajaxify.refresh();
				});
				app.alertSuccess('[[admin/manage/users:alerts.create-success]]');
			}, err => errorEl.translateHtml('[[admin/manage/users:alerts.error-x, ' + err.status.message + ']]').removeClass('hidden'));
		}

		var timeoutId = 0;

		$('#search-user-uid, #search-user-name, #search-user-email, #search-user-ip').on('keyup', function () {
			if (timeoutId !== 0) {
				clearTimeout(timeoutId);
				timeoutId = 0;
			}

			var $this = $(this);
			var type = $this.attr('data-search-type');

			timeoutId = setTimeout(function () {
				$('.fa-spinner').removeClass('hidden');
				loadSearchPage({
					searchBy: type,
					query: $this.val(),
					page: 1,
				});
			}, 250);
		});

		handleUserCreate();

		handleInvite();
	};

	function loadSearchPage(query) {
		var qs = decodeURIComponent($.param(query));
		$.get(config.relative_path + '/api/admin/manage/users/search?' + qs, renderSearchResults).fail(function (xhrErr) {
			if (xhrErr && xhrErr.responseJSON && xhrErr.responseJSON.error) {
				app.alertError(xhrErr.responseJSON.error);
			}
		});
	}

	function renderSearchResults(data) {
		Benchpress.parse('partials/paginator', { pagination: data.pagination }, function (html) {
			$('.pagination-container').replaceWith(html);
		});

		app.parseAndTranslate('admin/manage/users', 'users', data, function (html) {
			$('.users-table tbody tr').remove();
			$('.users-table tbody').append(html);
			html.find('.timeago').timeago();
			$('.fa-spinner').addClass('hidden');

			if (data && data.users.length === 0) {
				$('#user-notfound-notify').translateHtml('[[admin/manage/users:search.not-found]]')
					.removeClass('hidden');
				$('#user-found-notify').addClass('hidden');
			} else {
				$('#user-found-notify').translateHtml(translator.compile('admin/manage/users:alerts.x-users-found', data.matchCount, data.timing))
					.removeClass('hidden');
				$('#user-notfound-notify').addClass('hidden');
			}
		});
	}

	function handleInvite() {
		$('[data-component="user/invite"]').on('click', function () {
			bootbox.prompt('[[admin/manage/users:alerts.prompt-email]]', function (email) {
				if (!email) {
					return;
				}

				socket.emit('user.invite', email, function (err) {
					if (err) {
						return app.alertError(err.message);
					}
					app.alertSuccess('[[admin/manage/users:alerts.email-sent-to, ' + email + ']]');
				});
			});
			return false;
		});
	}


	return Users;
});<|MERGE_RESOLUTION|>--- conflicted
+++ resolved
@@ -343,13 +343,8 @@
 
 		function handleUserCreate() {
 			$('#createUser').on('click', function () {
-<<<<<<< HEAD
-				Benchpress.parse('admin/modals/create-user-modal', {}, function (html) {
-					bootbox.dialog({
-=======
-				Benchpress.parse('admin/partials/create_user_modal', {}, function (html) {
+				Benchpress.parse('admin/partials/create-user-modal', {}, function (html) {
 					var modal = bootbox.dialog({
->>>>>>> d6baf5c2
 						message: html,
 						title: '[[admin/manage/users:alerts.create]]',
 						onEscape: true,
