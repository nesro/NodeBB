define('admin/manage/group', [
	'forum/groups/memberlist',
	'iconSelect',
	'admin/modules/colorpicker',
	'api',
], function (memberList, iconSelect, colorpicker, api) {
	var Groups = {};

	Groups.init = function () {
		var groupIcon = $('#group-icon');
		var changeGroupUserTitle = $('#change-group-user-title');
		var changeGroupLabelColor = $('#change-group-label-color');
		var changeGroupTextColor = $('#change-group-text-color');
		var groupLabelPreview = $('#group-label-preview');
		var groupLabelPreviewText = $('#group-label-preview-text');

		var groupName = ajaxify.data.group.name;

		$('#group-selector').on('change', function () {
			ajaxify.go('admin/manage/groups/' + $(this).val() + window.location.hash);
		});

		memberList.init('admin/manage/group');

		changeGroupUserTitle.keyup(function () {
			groupLabelPreviewText.text(changeGroupUserTitle.val());
		});

		changeGroupLabelColor.keyup(function () {
			groupLabelPreview.css('background', changeGroupLabelColor.val() || '#000000');
		});

		changeGroupTextColor.keyup(function () {
			groupLabelPreview.css('color', changeGroupTextColor.val() || '#ffffff');
		});

		$('[data-component="groups/members"]').on('click', '[data-action]', function () {
			var btnEl = $(this);
			var userRow = btnEl.parents('[data-uid]');
			var ownerFlagEl = userRow.find('.member-name .user-owner-icon');
			var isOwner = !ownerFlagEl.hasClass('invisible');
			var uid = userRow.attr('data-uid');
			var action = btnEl.attr('data-action');

			switch (action) {
<<<<<<< HEAD
			case 'toggleOwnership':
				socket.emit('groups.' + (isOwner ? 'rescind' : 'grant'), {
					toUid: uid,
					groupName: groupName,
				}, function (err) {
					if (err) {
						return app.alertError(err.message);
					}
					ownerFlagEl.toggleClass('invisible');
				});
				break;

			case 'kick':
				bootbox.confirm('[[admin/manage/groups:edit.confirm-remove-user]]', function (confirm) {
					if (!confirm) {
						return;
					}
					api.del('/groups/' + ajaxify.data.group.slug + '/membership/' + uid, undefined, () => {
						userRow.slideUp().remove();
					}, err => app.alertError(err.status.message));
				});
				break;
			default:
				break;
=======
				case 'toggleOwnership':
					socket.emit('groups.' + (isOwner ? 'rescind' : 'grant'), {
						toUid: uid,
						groupName: groupName,
					}, function (err) {
						if (err) {
							return app.alertError(err.message);
						}
						ownerFlagEl.toggleClass('invisible');
					});
					break;

				case 'kick':
					bootbox.confirm('[[admin/manage/groups:edit.confirm-remove-user]]', function (confirm) {
						if (!confirm) {
							return;
						}
						socket.emit('admin.groups.leave', {
							uid: uid,
							groupName: groupName,
						}, function (err) {
							if (err) {
								return app.alertError(err.message);
							}
							userRow.slideUp().remove();
						});
					});
					break;
				default:
					break;
>>>>>>> 842b8abb
			}
		});

		$('#group-icon, #group-icon-label').on('click', function () {
			iconSelect.init(groupIcon, function () {
				var newIcon = groupIcon.attr('value');
				if (newIcon === 'fa-nbb-none') {
					newIcon = 'hidden';
				}
				$('#group-icon-preview').attr('class', 'fa fa-fw ' + (newIcon || 'hidden'));
			});
		});

		colorpicker.enable(changeGroupLabelColor, function (hex) {
			groupLabelPreview.css('background-color', hex);
		});

		colorpicker.enable(changeGroupTextColor, function (hex) {
			groupLabelPreview.css('color', hex);
		});

		$('#save').on('click', function () {
			socket.emit('admin.groups.update', {
				groupName: groupName,
				values: {
					name: $('#change-group-name').val(),
					userTitle: changeGroupUserTitle.val(),
					description: $('#change-group-desc').val(),
					icon: groupIcon.attr('value'),
					labelColor: changeGroupLabelColor.val(),
					textColor: changeGroupTextColor.val(),
					userTitleEnabled: $('#group-userTitleEnabled').is(':checked'),
					private: $('#group-private').is(':checked'),
					hidden: $('#group-hidden').is(':checked'),
					disableJoinRequests: $('#group-disableJoinRequests').is(':checked'),
					disableLeave: $('#group-disableLeave').is(':checked'),
				},
			}, function (err) {
				if (err) {
					return app.alertError(err.message);
				}

				var newName = $('#change-group-name').val();

				// If the group name changed, change url
				if (groupName !== newName) {
					ajaxify.go('admin/manage/groups/' + encodeURIComponent(newName), undefined, true);
				}

				app.alertSuccess('[[admin/manage/groups:edit.save-success]]');
			});
			return false;
		});
	};

	return Groups;
});<|MERGE_RESOLUTION|>--- conflicted
+++ resolved
@@ -43,32 +43,6 @@
 			var action = btnEl.attr('data-action');
 
 			switch (action) {
-<<<<<<< HEAD
-			case 'toggleOwnership':
-				socket.emit('groups.' + (isOwner ? 'rescind' : 'grant'), {
-					toUid: uid,
-					groupName: groupName,
-				}, function (err) {
-					if (err) {
-						return app.alertError(err.message);
-					}
-					ownerFlagEl.toggleClass('invisible');
-				});
-				break;
-
-			case 'kick':
-				bootbox.confirm('[[admin/manage/groups:edit.confirm-remove-user]]', function (confirm) {
-					if (!confirm) {
-						return;
-					}
-					api.del('/groups/' + ajaxify.data.group.slug + '/membership/' + uid, undefined, () => {
-						userRow.slideUp().remove();
-					}, err => app.alertError(err.status.message));
-				});
-				break;
-			default:
-				break;
-=======
 				case 'toggleOwnership':
 					socket.emit('groups.' + (isOwner ? 'rescind' : 'grant'), {
 						toUid: uid,
@@ -86,20 +60,13 @@
 						if (!confirm) {
 							return;
 						}
-						socket.emit('admin.groups.leave', {
-							uid: uid,
-							groupName: groupName,
-						}, function (err) {
-							if (err) {
-								return app.alertError(err.message);
-							}
+						api.del('/groups/' + ajaxify.data.group.slug + '/membership/' + uid, undefined, () => {
 							userRow.slideUp().remove();
-						});
+						}, err => app.alertError(err.status.message));
 					});
 					break;
 				default:
 					break;
->>>>>>> 842b8abb
 			}
 		});
 
