--- conflicted
+++ resolved
@@ -11,17 +11,10 @@
 	Privileges.init = function () {
 		cid = ajaxify.data.cid || 'admin';
 
-<<<<<<< HEAD
 		categorySelector.init($('[data-component="category-selector"]'), function (category) {
 			var cid = parseInt(category.cid, 10);
+			cid = isNaN(cid) ? 'admin' : cid;
 			ajaxify.go('admin/manage/privileges/' + (cid || ''));
-=======
-		categorySelector.init($('[component="category-selector"]'), function (category) {
-			cid = parseInt(category.cid, 10);
-			cid = isNaN(cid) ? 'admin' : cid;
-			Privileges.refreshPrivilegeTable();
-			ajaxify.updateHistory('admin/manage/privileges/' + (cid || ''));
->>>>>>> 8019d316
 		});
 
 		Privileges.setupPrivilegeTable();
