openapi: 3.0.0
info:
  title: nodebb
  version: 1.13.2
  license:
    name: GPL-3.0
  description: >-
    # Overview

    The following document outlines every Read API route available via NodeBB. Unlike the write API, the v1.x API was coded organically, and is **not** strictly RESTful. These shortcomings will be addressed in time as the APIs mature.

    ## Shortcomings

    The Read API is named because its primary use is by NodeBB itself when navigating between pages. Therefore, the routes almost universally always follow the same path as actual pages on NodeBB itself. There are also a small number of non-`GET` routes, which doesn't necessarily make sense in a Read API. These will be merged into the Write API in time.

    ## Authentication

    There are a multitude of ways to authenticate with the Read API.

    ### Cookie Authentication

    This default authentication behaviour of this API is via cookie jar to find a valid session. A valid login session is required for API calls that pertain to operations involving a logged-in user. For example, `/api/unread` is a route showing unread topics, and is not accessible by guest users.

    ### Bearer Authentication

    Both the Read API and Write API offers bearer authentication, as administered through the administration panel.

      * For NodeBB v1.x, this is provided by [`nodebb-plugin-write-api`](https://github.com/NodeBB/nodebb-plugin-write-api). The Write API plugin needs to be installed before authentication via bearer token is enabled on routes provided by the Read API.
      * For NodeBB v2.x+ (in development), the Write API is available in core, and bearer authentication is available out-of-the-box

    ### JSON Web Token (JWT)

    The Write API also consumes valid JWTs as payload bodies, when signed with a server-generated key. The same restrictions apply as above, with Bearer Authentication (re: NodeBB v1.x vs v2.x).
tags:
  - name: home
    description: Routes used at the forum index only
  - name: categories
    description: Category hierarchy and navigation
  - name: topics
  - name: posts
  - name: users
  - name: authentication
    description: User authentication (e.g. login/registration)
  - name: groups
    description: User groups
  - name: admin
    description: Administrative Control Panel (ACP) routing
  - name: emails
    description: Email utilities
  - name: flags
    description: Reporting of content by users
  - name: notifications
    description: Real-time notifications
  - name: search
  - name: tags
    description: Disparate method of categorizing topics
  - name: shorthand
    description: Convenience and utility routes for accessing other part of the API
paths:
  /api/:
    get:
      tags:
        - home
      description: >
        This route is used to populate the homepage of NodeBB. It is the main
        access point of the forum, and shows a list of categories for navigation
        purposes.
      summary: Get forum index data
      responses:
        "200":
          description: ""
          content:
            application/json:
              schema:
                allOf:
                  - type: object
                    properties:
                      title:
                        type: string
                        description: The page title
                      categories:
                        description: A collection of category data objects
                        type: array
                        items:
                          allOf:
                            - $ref: components/schemas/CategoryObject.yaml#/CategoryObject
                            - type: object
                              properties:
                                tagWhitelist:
                                  type: array
                                  items:
                                    type: string
                                unread-class:
                                  type: string
                                backgroundImage:
                                  type: string
                                children:
                                  type: array
                                  items:
                                    allOf:
                                      - $ref: components/schemas/CategoryObject.yaml#/CategoryObject
                                      - type: object
                                        properties:
                                          tagWhitelist:
                                            type: array
                                            items:
                                              type: string
                                          unread-class:
                                            type: string
                                          children:
                                            type: array
                                            items:
                                              $ref: components/schemas/CategoryObject.yaml#/CategoryObject
                                          parent:
                                            allOf:
                                              - $ref: components/schemas/CategoryObject.yaml#/CategoryObject
                                              - type: object
                                                properties:
                                                  tagWhitelist:
                                                    type: array
                                                    items:
                                                      type: string
                                                  unread-class:
                                                    type: string
                                          posts:
                                            type: array
                                            items:
                                              type: object
                                              properties:
                                                pid:
                                                  type: number
                                                timestamp:
                                                  type: number
                                                content:
                                                  type: string
                                                timestampISO:
                                                  type: string
                                                  description: An ISO 8601 formatted date string (complementing `timestamp`)
                                                user:
                                                  type: object
                                                  properties:
                                                    uid:
                                                      type: number
                                                      description: A user identifier
                                                    username:
                                                      type: string
                                                      description: A friendly name for a given user account
                                                    userslug:
                                                      type: string
                                                      description: An URL-safe variant of the username (i.e. lower-cased, spaces
                                                        removed, etc.)
                                                    picture:
                                                      nullable: true
                                                      type: string
                                                    icon:text:
                                                      type: string
                                                      description: A single-letter representation of a username. This is used in the
                                                        auto-generated icon given to
                                                        users without an avatar
                                                    icon:bgColor:
                                                      type: string
                                                      description: A six-character hexadecimal colour code assigned to the user. This
                                                        value is used in conjunction
                                                        with `icon:text` for the user's
                                                        auto-generated icon
                                                      example: "#f44336"
                                                index:
                                                  type: number
                                                cid:
                                                  type: number
                                                  description: A category identifier
                                                parentCid:
                                                  type: number
                                                  description: The category identifier for the category that is the immediate
                                                    ancestor of the current category
                                                topic:
                                                  type: object
                                                  properties:
                                                    slug:
                                                      type: string
                                                    title:
                                                      type: string
                                          imageClass:
                                            type: string
                                          timesClicked:
                                            type: number
                                posts:
                                  type: array
                                  items:
                                    type: object
                                    properties:
                                      pid:
                                        type: number
                                      timestamp:
                                        type: number
                                      content:
                                        type: string
                                      timestampISO:
                                        type: string
                                        description: An ISO 8601 formatted date string (complementing `timestamp`)
                                      user:
                                        type: object
                                        properties:
                                          uid:
                                            type: number
                                            description: A user identifier
                                          username:
                                            type: string
                                            description: A friendly name for a given user account
                                          userslug:
                                            type: string
                                            description: An URL-safe variant of the username (i.e. lower-cased, spaces
                                              removed, etc.)
                                          picture:
                                            nullable: true
                                            type: string
                                          icon:text:
                                            type: string
                                            description: A single-letter representation of a username. This is used in the
                                              auto-generated icon given to users
                                              without an avatar
                                          icon:bgColor:
                                            type: string
                                            description: A six-character hexadecimal colour code assigned to the user. This
                                              value is used in conjunction with
                                              `icon:text` for the user's
                                              auto-generated icon
                                            example: "#f44336"
                                      index:
                                        type: number
                                      cid:
                                        type: number
                                        description: A category identifier
                                      parentCid:
                                        type: number
                                        description: The category identifier for the category that is the immediate
                                          ancestor of the current category
                                      topic:
                                        type: object
                                        properties:
                                          slug:
                                            type: string
                                          title:
                                            type: string
                                teaser:
                                  type: object
                                  properties:
                                    url:
                                      type: string
                                    timestampISO:
                                      type: string
                                      description: An ISO 8601 formatted date string (complementing `timestamp`)
                                    pid:
                                      type: number
                                    topic:
                                      type: object
                                      properties:
                                        slug:
                                          type: string
                                        title:
                                          type: string
                                imageClass:
                                  type: string
                  - $ref: components/schemas/CommonProps.yaml#/CommonProps
  /api/admin/dashboard:
    get:
      tags:
        - admin
      summary: Get administrative dashboard
      responses:
        "200":
          description: A JSON object containing dashboard data
          content:
            application/json:
              schema:
                allOf:
                  - type: object
                    properties:
                      version:
                        type: string
                      lookupFailed:
                        type: boolean
                      latestVersion:
                        type: string
                        nullable: true
                      upgradeAvailable:
                        type: boolean
                        nullable: true
                      currentPrerelease:
                        type: boolean
                      notices:
                        type: array
                        items:
                          type: object
                          properties:
                            done:
                              type: boolean
                            doneText:
                              type: string
                            notDoneText:
                              type: string
                            tooltip:
                              type: string
                            link:
                              type: string
                          required:
                            - done
                      stats:
                        type: array
                        items:
                          type: object
                          properties:
                            yesterday:
                              type: number
                            today:
                              type: number
                            lastweek:
                              type: number
                            thisweek:
                              type: number
                            lastmonth:
                              type: number
                            thismonth:
                              type: number
                            alltime:
                              type: number
                            dayIncrease:
                              type: string
                            dayTextClass:
                              type: string
                            weekIncrease:
                              type: string
                            weekTextClass:
                              type: string
                            monthIncrease:
                              type: string
                            monthTextClass:
                              type: string
                            name:
                              type: string
                      canRestart:
                        type: boolean
                      lastrestart:
                        nullable: true
                        type: object
                        properties:
                          uid:
                            type: number
                            description: A user identifier
                          ip:
                            type: string
                          timestamp:
                            type: number
                          user:
                            $ref: components/schemas/UserObject.yaml#/UserObject
                          timestampISO:
                            type: string
                            description: An ISO 8601 formatted date string (complementing `timestamp`)
                  - $ref: components/schemas/CommonProps.yaml#/CommonProps
  /api/admin/settings/languages:
    get:
      tags:
        - admin
      summary: Get language settings
      responses:
        "200":
          description: A JSON object containing available languages and settings
          content:
            application/json:
              schema:
                allOf:
                  - type: object
                    properties:
                      languages:
                        type: array
                        items:
                          type: object
                          properties:
                            name:
                              type: string
                              description: Localised name of the language
                            code:
                              type: string
                              description: A language code (similar to ISO-639)
                            dir:
                              type: string
                              description: Directionality of the language
                              enum: [ltr, rtl]
                            selected:
                              type: boolean
                              description: Denotes the currently selected default system language on the forum
                      autoDetectLang:
                        type: integer
                        description: Whether the forum will attempt to guess language based on browser's `Accept-Language` header
                  - $ref: components/schemas/CommonProps.yaml#/CommonProps
<<<<<<< HEAD
  /api/admin/general/navigation:
=======
  /api/admin/settings/sounds:
    get:
      tags:
        - admin
      summary: Get sound settings
      responses:
        "200":
          description: A JSON object containing available sounds and settings
          content:
            application/json:
              schema:
                allOf:
                  - type: object
                    properties:
                      notification-sound:
                        type: array
                        items:
                          type: object
                          properties:
                            name:
                              type: string
                            sounds:
                              type: array
                              items:
                                type: object
                                properties:
                                  name:
                                    type: string
                                  value:
                                    type: string
                                  selected:
                                    type: boolean
                      chat-incoming-sound:
                        type: array
                        items:
                          type: object
                          properties:
                            name:
                              type: string
                            sounds:
                              type: array
                              items:
                                type: object
                                properties:
                                  name:
                                    type: string
                                  value:
                                    type: string
                                  selected:
                                    type: boolean
                      chat-outgoing-sound:
                        type: array
                        items:
                          type: object
                          properties:
                            name:
                              type: string
                            sounds:
                              type: array
                              items:
                                type: object
                                properties:
                                  name:
                                    type: string
                                  value:
                                    type: string
                                  selected:
                                    type: boolean
                  - $ref: components/schemas/CommonProps.yaml#/CommonProps
  /api/admin/settings/navigation:
>>>>>>> e603ebc0
    get:
      tags:
        - admin
      summary: Get navigation bar settings
      responses:
        "200":
          description: A JSON object containing navigation settings
          content:
            application/json:
              schema:
                allOf:
                  - type: object
                    properties:
                      enabled:
                        type: array
                        items:
                          type: object
                          properties:
                            route:
                              type: string
                              description: Relative URL to the page the navigation item goes to
                            title:
                              type: string
                              description: Tooltip text
                            enabled:
                              type: boolean
                            iconClass:
                              type: string
                              description: A FontAwesome icon string
                            textClass:
                              type: string
                              description: HTML class applied to the text label for this navigation item
                            text:
                              type: string
                              description: Label text for this navigation item
                            order:
                              type: integer
                              description: Ordinality of this item, lower value appears earlier
                            groups:
                              type: array
                              items:
                                type: object
                                properties:
                                  displayName:
                                    type: string
                                  selected:
                                    type: boolean
                            index:
                              type: integer
                              description: Seemingly identical to order, but an integer instead of a string
                            selected:
                              type: boolean
                      available:
                        type: array
                        items:
                          type: object
                          properties:
                            id:
                              type: string
                              description: Unique ID that will be added to the navigation element's `id` property in the DOM
                            route:
                              type: string
                              description: Relative URL to the page the navigation item goes to
                            title:
                              type: string
                              description: Tooltip text
                            enabled:
                              type: boolean
                            iconClass:
                              type: string
                              description: A FontAwesome icon string
                            textClass:
                              type: string
                              description: HTML class applied to the text label for this navigation item
                            text:
                              type: string
                              description: Label text for this navigation item
                            core:
                              type: boolean
                              description: Whether the navigation item is provided by core or not (a plugin)
                            groups:
                              type: array
                              items:
                                type: object
                                properties:
                                  name:
                                    type: string
                                  displayName:
                                    type: string
                            properties:
                              type: object
                              properties:
                                targetBlank:
                                  type: boolean
                      groups:
                        type: array
                        items:
                          type: object
                          properties:
                            name:
                              type: string
                            displayName:
                              type: string
                      navigation:
                        type: array
                        description: A clone of `enabled`
                  - $ref: components/schemas/CommonProps.yaml#/CommonProps
  /api/admin/settings/homepage:
    get:
      tags:
        - admin
      summary: Get homepage settings
      responses:
        "200":
          description: ""
          content:
            application/json:
              schema:
                allOf:
                  - type: object
                    properties:
                      routes:
                        type: array
                        items:
                          type: object
                          properties:
                            route:
                              type: string
                            name:
                              type: string
                  - $ref: components/schemas/CommonProps.yaml#/CommonProps
  /api/admin/settings/social:
    get:
      tags:
        - admin
      summary: Get post social sharing settings
      responses:
        "200":
          description: "A JSON object containing post social sharing settings"
          content:
            application/json:
              schema:
                allOf:
                  - type: object
                    properties:
                      posts:
                        type: array
                        items:
                          type: object
                          properties:
                            id:
                              type: string
                            name:
                              type: string
                            class:
                              type: string
                              description: A FontAwesome icon string
                            activated:
                              type: boolean
                  - $ref: components/schemas/CommonProps.yaml#/CommonProps
  /api/admin/manage/categories:
    get:
      tags:
        - admin
      summary: Get category management settings
      responses:
        "200":
          description: ""
          content:
            application/json:
              schema:
                $ref: components/schemas/CommonProps.yaml#/CommonProps
  "/api/admin/manage/categories/{category_id}":
    get:
      tags:
        - admin
      summary: Get category settings
      parameters:
        - name: category_id
          in: path
          required: true
          schema:
            type: string
          example: 1
      responses:
        "200":
          description: ""
          content:
            application/json:
              schema:
                allOf:
                  - type: object
                    properties:
                      category:
                        allOf:
                          - $ref: components/schemas/CategoryObject.yaml#/CategoryObject
                          - type: object
                            properties:
                              tagWhitelist:
                                type: array
                                items:
                                  type: string
                              unread-class:
                                type: string
                              parent:
                                $ref: components/schemas/CategoryObject.yaml#/CategoryObject
                      allCategories:
                        type: array
                        items:
                          type: object
                          properties:
                            text:
                              type: string
                            value:
                              type: number
                            selected:
                              type: boolean
                      customClasses:
                        type: array
                        items:
                          type: string
                  - $ref: components/schemas/CommonProps.yaml#/CommonProps
  "/api/admin/manage/categories/{category_id}/analytics":
    get:
      tags:
        - admin
      summary: Get category anayltics
      parameters:
        - name: category_id
          in: path
          required: true
          schema:
            type: string
          example: 1
      responses:
        "200":
          description: ""
          content:
            application/json:
              schema:
                allOf:
                  - type: object
                    properties:
                      name:
                        type: string
                      analytics:
                        type: object
                        properties:
                          pageviews:hourly:
                            type: array
                            items:
                              type: number
                          pageviews:daily:
                            type: array
                            items:
                              type: number
                          topics:daily:
                            type: array
                            items:
                              type: number
                          posts:daily:
                            type: array
                            items:
                              type: number
                  - $ref: components/schemas/CommonProps.yaml#/CommonProps
  "/api/admin/manage/privileges/{cid}":
    get:
      tags:
        - admin
      summary: Get category privileges
      parameters:
        - name: cid
          in: path
          required: true
          schema:
            type: string
          example: 1
      responses:
        "200":
          description: ""
          content:
            application/json:
              schema:
                allOf:
                  - type: object
                    properties:
                      privileges:
                        type: object
                        properties:
                          labels:
                            type: object
                            properties:
                              users:
                                type: array
                                items:
                                  type: object
                                  properties:
                                    name:
                                      type: string
                              groups:
                                type: array
                                items:
                                  type: object
                                  properties:
                                    name:
                                      type: string
                          users:
                            type: array
                            items:
                              type: object
                              properties:
                                name:
                                  type: string
                                nameEscaped:
                                  type: string
                                privileges:
                                  type: object
                                  additionalProperties:
                                    type: boolean
                                    description: Each privilege will have a key in this object
                          groups:
                            type: array
                            items:
                              type: object
                              properties:
                                name:
                                  type: string
                                nameEscaped:
                                  type: string
                                privileges:
                                  type: object
                                  additionalProperties:
                                    type: boolean
                                    description: Each privilege will have a key in this object
                                isPrivate:
                                  type: boolean
                          columnCountUser:
                            type: number
                          columnCountUserOther:
                            type: number
                          columnCountGroup:
                            type: number
                          columnCountGroupOther:
                            type: number
                      categories:
                        type: array
                        items:
                          type: object
                          properties:
                            cid:
                              type: number
                              description: A category identifier
                            name:
                              type: string
                            icon:
                              type: string
                            selected:
                              type: boolean
                            level:
                              type: string
                            parentCid:
                              type: number
                              description: The category identifier for the category that is the immediate
                                ancestor of the current category
                            color:
                              type: string
                            bgColor:
                              type: string
                            imageClass:
                              type: string
                          required:
                            - cid
                            - name
                            - icon
                            - selected
                      selectedCategory:
                        type: object
                        properties:
                          cid:
                            type: number
                            description: A category identifier
                          name:
                            type: string
                          level:
                            type: string
                          icon:
                            type: string
                          parentCid:
                            type: number
                            description: The category identifier for the category that is the immediate
                              ancestor of the current category
                          color:
                            type: string
                          bgColor:
                            type: string
                          imageClass:
                            type: string
                          selected:
                            type: boolean
                      cid:
                        type: number
                        description: A category identifier
                  - $ref: components/schemas/CommonProps.yaml#/CommonProps
  /api/admin/manage/tags:
    get:
      tags:
        - admin
      summary: Get tag settings
      responses:
        "200":
          description: "A JSON object containing tag settings"
          content:
            application/json:
              schema:
                allOf:
                  - type: object
                    properties:
                      tags:
                        type: array
                        items:
                          type: object
                          properties:
                            value:
                              type: string
                              description: The tag name
                            score:
                              type: number
                              description: The number of topics containing this tag
                            valueEscaped:
                              type: string
                            color:
                              type: string
                              description: Six-character hexadecimal string (with `#` prepended)
                              example: "#ff0000"
                            bgColor:
                              type: string
                              description: Six-character hexadecimal string (with `#` prepended)
                              example: "#ff0000"
                  - $ref: components/schemas/CommonProps.yaml#/CommonProps
  /api/admin/manage/users:
    get:
      tags:
        - admin
      summary: Get users
      responses:
        "200":
          description: ""
          content:
            application/json:
              schema:
                allOf:
                  - type: object
                    properties:
                      users:
                        type: array
                        items:
                          $ref: components/schemas/UserObject.yaml#/UserObjectACP
                      page:
                        type: number
                      pageCount:
                        type: number
                      resultsPerPage:
                        type: number
                      latest:
                        type: boolean
                      search_display:
                        type: string
                      requireEmailConfirmation:
                        type: number
                      inviteOnly:
                        type: boolean
                      adminInviteOnly:
                        type: boolean
                  - $ref: components/schemas/Pagination.yaml#/Pagination
                  - $ref: components/schemas/CommonProps.yaml#/CommonProps
  /api/admin/manage/users/search:
    get:
      tags:
        - admin
      summary: Get users via search term
      responses:
        "200":
          description: ""
          content:
            application/json:
              schema:
                allOf:
                  - type: object
                    properties:
                      search_display:
                        type: string
                      users:
                        type: array
                        items:
                          $ref: components/schemas/UserObject.yaml#/UserObjectACP
                  - $ref: components/schemas/CommonProps.yaml#/CommonProps
  /api/admin/manage/users/latest:
    get:
      tags:
        - admin
      summary: Get latest users
      responses:
        "418":
          description: "TODO: A proper response needs to be added. It is not really a teapot | Replace this responses block with the block from /manage/users/latest"
  /api/admin/manage/users/not-validated:
    get:
      tags:
        - admin
      summary: Get non-verified users
      responses:
        "418":
          description: "TODO: A proper response needs to be added. It is not really a teapot | Replace this responses block with the block from /manage/users/latest"
  /api/admin/manage/users/no-posts:
    get:
      tags:
        - admin
      summary: Get users with no posts
      responses:
        "418":
          description: "TODO: A proper response needs to be added. It is not really a teapot | Replace this responses block with the block from /manage/users/latest"
  /api/admin/manage/users/top-posters:
    get:
      tags:
        - admin
      summary: Get users with the most posts
      responses:
        "418":
          description: "TODO: A proper response needs to be added. It is not really a teapot | Replace this responses block with the block from /manage/users/latest"
  /api/admin/manage/users/most-reputation:
    get:
      tags:
        - admin
      summary: Get users with the most reputation
      responses:
        "418":
          description: "TODO: A proper response needs to be added. It is not really a teapot | Replace this responses block with the block from /manage/users/latest"
  /api/admin/manage/users/inactive:
    get:
      tags:
        - admin
      summary: Get inactive users
      responses:
        "418":
          description: "TODO: A proper response needs to be added. It is not really a teapot | Replace this responses block with the block from /manage/users/latest"
  /api/admin/manage/users/flagged:
    get:
      tags:
        - admin
      summary: Get flagged users
      responses:
        "418":
          description: "TODO: A proper response needs to be added. It is not really a teapot | Replace this responses block with the block from /manage/users/latest"
  /api/admin/manage/users/banned:
    get:
      tags:
        - admin
      summary: Get banned users
      responses:
        "418":
          description: "TODO: A proper response needs to be added. It is not really a teapot | Replace this responses block with the block from /manage/users/latest"
  /api/admin/manage/registration:
    get:
      tags:
        - admin
      summary: Get registration queue/invites
      responses:
        "200":
          description: "A JSON object containing the registration queue and invites"
          content:
            application/json:
              schema:
                allOf:
                  - type: object
                    properties:
                      registrationQueueCount:
                        type: number
                      users:
                        type: array
                        items:
                          type: object
                          properties:
                            username:
                              type: string
                            email:
                              type: string
                            ip:
                              type: string
                            timestampISO:
                              type: string
                            usernameEscaped:
                              type: string
                            ipMatch:
                              type: array
                              items:
                                type: object
                                properties:
                                  username:
                                    type: string
                                    description: A friendly name for a given user account
                                  userslug:
                                    type: string
                                    description: An URL-safe variant of the username (i.e. lower-cased, spaces
                                      removed, etc.)
                                  picture:
                                    type: string
                                  uid:
                                    type: number
                                    description: A user identifier
                                  icon:text:
                                    type: string
                                    description: A single-letter representation of a username. This is used in the
                                      auto-generated icon given to users without
                                      an avatar
                                  icon:bgColor:
                                    type: string
                                    description: A six-character hexadecimal colour code assigned to the user. This
                                      value is used in conjunction with
                                      `icon:text` for the user's auto-generated
                                      icon
                                    example: "#f44336"
                            customActions:
                              type: array
                              items:
                                type: object
                                properties:
                                  title:
                                    type: string
                                  id:
                                    type: string
                                  class:
                                    type: string
                                  icon:
                                    type: string
                      customHeaders:
                        type: array
                      invites:
                        type: array
                        items:
                          type: object
                          properties:
                            uid:
                              type: number
                            invitations:
                              type: array
                              items:
                                type: object
                                properties:
                                  email:
                                    type: string
                  - $ref: components/schemas/Pagination.yaml#/Pagination
                  - $ref: components/schemas/CommonProps.yaml#/CommonProps
  /api/admin/manage/admins-mods:
    get:
      tags:
        - admin
      summary: Get administrators and moderators
      responses:
        "200":
          description: "A JSON object containing administrators and moderators globally and per-category"
          content:
            application/json:
              schema:
                allOf:
                  - type: object
                    properties:
                      admins:
                        $ref: components/schemas/GroupObject.yaml#/GroupFullObject
                      globalMods:
                        $ref: components/schemas/GroupObject.yaml#/GroupFullObject
                      categories:
                        type: array
                        items:
                          type: object
                          properties:
                            cid:
                              type: number
                            name:
                              type: string
                            level:
                              type: number
                              example: 0
                            icon:
                              type: string
                              description: A FontAwesome icon string
                            parentCid:
                              type: number
                              description: The parent category's identifier
                            color:
                              type: string
                              description: A six-character hexadecimal colour code
                            bgColor:
                              type: string
                              description: A six-character hexadecimal colour code
                            imageClass:
                              type: string
                            depth:
                              type: number
                              description: The depth of the category relative to the forum root (`0` is root level)
                            moderators:
                              type: array
                              items:
                                $ref: components/schemas/UserObject.yaml#/UserObjectSlim
                      allPrivileges:
                        type: array
                        items:
                          type: string
                          description: A simple array containing user privilege names (used client-side when giving mod privilege)
                  - $ref: components/schemas/CommonProps.yaml#/CommonProps
  /api/admin/manage/groups:
    get:
      tags:
        - admin
      summary: Get user groups
      responses:
        "200":
          description: ""
          content:
            application/json:
              schema:
                allOf:
                  - type: object
                    properties:
                      groups:
                        type: array
                        items:
                          type: object
                          properties:
                            name:
                              type: string
                            description:
                              type: string
                            deleted:
                              oneOf:
                                - type: number
                                - type: string
                            hidden:
                              type: number
                            system:
                              type: number
                            userTitle:
                              type: string
                            icon:
                              type: string
                            labelColor:
                              type: string
                            slug:
                              type: string
                            createtime:
                              type: number
                            memberCount:
                              type: number
                            private:
                              type: number
                            cover:url:
                              type: string
                            cover:position:
                              type: string
                            userTitleEnabled:
                              type: number
                            disableJoinRequests:
                              type: number
                            disableLeave:
                              type: number
                            nameEncoded:
                              type: string
                            displayName:
                              type: string
                            textColor:
                              type: string
                            createtimeISO:
                              type: string
                            cover:thumb:url:
                              type: string
                            ownerUid:
                              type: number
                          required:
                            - name
                            - description
                            - hidden
                            - system
                            - userTitle
                            - icon
                            - labelColor
                            - slug
                            - createtime
                            - memberCount
                            - private
                            - cover:url
                            - cover:position
                            - userTitleEnabled
                            - disableJoinRequests
                            - disableLeave
                            - nameEncoded
                            - displayName
                            - textColor
                            - createtimeISO
                            - cover:thumb:url
                      yourid:
                        type: number
                  - $ref: components/schemas/Pagination.yaml#/Pagination
                  - $ref: components/schemas/CommonProps.yaml#/CommonProps
  "/api/admin/manage/groups/{name}":
    get:
      tags:
        - admin
      summary: Get user group details
      parameters:
        - name: name
          in: path
          required: true
          schema:
            type: string
          example: administrators
      responses:
        "200":
          description: ""
          content:
            application/json:
              schema:
                allOf:
                  - type: object
                    properties:
                      group:
                        $ref: components/schemas/GroupObject.yaml#/GroupFullObject
                      groupNames:
                        type: array
                        items:
                          type: object
                          properties:
                            encodedName:
                              type: string
                            displayName:
                              type: string
                            selected:
                              type: boolean
                      allowPrivateGroups:
                        type: number
                      maximumGroupNameLength:
                        type: number
                      maximumGroupTitleLength:
                        type: number
                  - $ref: components/schemas/CommonProps.yaml#/CommonProps
  /api/admin/manage/uploads:
    get:
      tags:
        - admin
      summary: Get uploaded files
      parameters:
        - in: query
          name: dir
          schema:
            type: string
          description: Path of the folder, relative to `public/uploads/`
          example: /
      responses:
        "200":
          description: "A JSON object containing uploaded files"
          content:
            application/json:
              schema:
                allOf:
                  - type: object
                    properties:
                      currentFolder:
                        type: string
                        description: Path of the folder, relative to `public/uploads/`
                      showPids:
                        type: boolean
                        description: Whether or not the post identifiers should be shown (this is `true` only for `public/uploads/files/`, as that is where post uploads go)
                      files:
                        type: array
                        items:
                          type: object
                          properties:
                            name:
                              type: string
                            path:
                              type: string
                              description: Path relative to `currentFolder`
                            url:
                              type: string
                              description: Relative URL ready to be combined with `config.relative_path` on the client-side or templates
                            fileCount:
                              type: number
                              description: For directories, the number of files inside
                            size:
                              type: number
                              description: The size of the file/directory
                            sizeHumanReadable:
                              type: string
                            isDirectory:
                              type: boolean
                            isFile:
                              type: boolean
                            mtime:
                              type: number
                              description: Last modified time of the file, down to the microsecond (expressed as a UNIX timestamp)
                  - $ref: components/schemas/Breadcrumbs.yaml#/Breadcrumbs
                  - $ref: components/schemas/Pagination.yaml#/Pagination
                  - $ref: components/schemas/CommonProps.yaml#/CommonProps
  /api/admin/manage/digest:
    get:
      tags:
        - admin
      summary: Get system digest info/settings
      responses:
        "200":
          description: "A JSON object containing recent digest sends and settings"
          content:
            application/json:
              schema:
                allOf:
                  - type: object
                    properties:
                      title:
                        type: string
                      delivery:
                        type: array
                        items:
                          type: object
                          properties:
                            username:
                              type: string
                              description: A friendly name for a given user account
                            picture:
                              nullable: true
                              type: string
                            uid:
                              type: number
                              description: A user identifier
                            icon:text:
                              type: string
                              description: A single-letter representation of a username. This is used in the
                                auto-generated icon given to users without an
                                avatar
                            icon:bgColor:
                              type: string
                              description: A six-character hexadecimal colour code assigned to the user. This
                                value is used in conjunction with `icon:text`
                                for the user's auto-generated icon
                              example: "#f44336"
                            lastDelivery:
                              type: string
                            setting:
                              type: boolean
                      default:
                        type: string
                    required:
                      - title
                      - delivery
                  - $ref: components/schemas/Pagination.yaml#/Pagination
                  - $ref: components/schemas/CommonProps.yaml#/CommonProps
  "/api/admin/settings/{term}":
    get:
      tags:
        - admin
      summary: Get system settings
      parameters:
        - name: term
          in: path
          required: true
          schema:
            type: string
          example: general
      responses:
        "200":
          description: ""
          content:
            application/json:
              schema:
                allOf:
                  - type: object
                    properties: {}
                    additionalProperties:
                      type: object
                      description: Most of the settings pages have their values loaded on the client-side, so the settings are not exposed server-side.
                  - $ref: components/schemas/CommonProps.yaml#/CommonProps
  "/api/admin/appearance/{term}":
    get:
      tags:
        - admin
      summary: Get appearance settings
      parameters:
        - name: term
          in: path
          required: true
          schema:
            type: string
          example: themes
      responses:
        "200":
          description: ""
          content:
            application/json:
              schema:
                $ref: components/schemas/CommonProps.yaml#/CommonProps
  /api/admin/extend/plugins:
    get:
      tags:
        - admin
      summary: Get system plugin settings
      responses:
        "200":
          description: ""
          content:
            application/json:
              schema:
                allOf:
                  - type: object
                    properties:
                      installed:
                        type: array
                        items:
                          type: object
                          properties:
                            latest:
                              type: string
                            description:
                              type: string
                            name:
                              type: string
                            updated:
                              type: string
                            url:
                              type: string
                            numInstalls:
                              type: number
                            isCompatible:
                              type: boolean
                            id:
                              type: string
                            installed:
                              type: boolean
                            active:
                              type: boolean
                            isTheme:
                              type: boolean
                            error:
                              type: boolean
                            version:
                              type: string
                            license:
                              type: object
                              properties:
                                name:
                                  type: string
                                text:
                                  type: string
                              nullable: true
                            outdated:
                              type: boolean
                            settingsRoute:
                              type: string
                          required:
                            - latest
                            - description
                            - name
                            - id
                            - installed
                            - active
                            - isTheme
                            - error
                            - version
                            - license
                            - outdated
                      installedCount:
                        type: number
                      activeCount:
                        type: number
                      inactiveCount:
                        type: number
                      upgradeCount:
                        type: number
                      download:
                        type: array
                        items:
                          type: object
                          properties:
                            name:
                              type: string
                            updated:
                              type: string
                            description:
                              type: string
                            latest:
                              type: string
                            url:
                              type: string
                            numInstalls:
                              type: number
                            isCompatible:
                              type: boolean
                            id:
                              type: string
                            installed:
                              type: boolean
                            active:
                              type: boolean
                          required:
                            - name
                            - updated
                            - latest
                            - url
                            - numInstalls
                            - isCompatible
                            - id
                            - installed
                            - active
                      incompatible:
                        type: array
                        items:
                          type: object
                          properties:
                            latest:
                              type: string
                            description:
                              type: string
                            name:
                              type: string
                            updated:
                              type: string
                            url:
                              type: string
                            numInstalls:
                              type: number
                            isCompatible:
                              type: boolean
                            id:
                              type: string
                            installed:
                              type: boolean
                            active:
                              type: boolean
                          required:
                            - name
                            - updated
                            - latest
                            - url
                            - numInstalls
                            - isCompatible
                            - id
                            - installed
                            - active
                      submitPluginUsage:
                        type: number
                      version:
                        type: string
                  - $ref: components/schemas/CommonProps.yaml#/CommonProps
  /api/admin/extend/widgets:
    get:
      tags:
        - admin
      summary: Get widget settings
      responses:
        "200":
          description: ""
          content:
            application/json:
              schema:
                allOf:
                  - type: object
                    properties:
                      templates:
                        type: array
                        items:
                          type: object
                          properties:
                            template:
                              type: string
                            areas:
                              type: array
                              items:
                                type: object
                                properties:
                                  name:
                                    type: string
                                  location:
                                    type: string
                      areas:
                        type: array
                        items:
                          type: object
                          properties:
                            name:
                              type: string
                            template:
                              type: string
                            location:
                              type: string
                            data:
                              type: array
                              items:
                                type: object
                                properties:
                                  widget:
                                    type: string
                                  data:
                                    type: object
                                    properties:
                                      html:
                                        type: string
                                      cid:
                                        type: string
                                      title:
                                        type: string
                                      container:
                                        type: string
                                      groups:
                                        type: array
                                        items: {}
                                      groupsHideFrom:
                                        type: array
                                        items: {}
                                      hide-mobile:
                                        type: string
                                      numTags:
                                        type: string
                                      numUsers:
                                        type: string
                                      text:
                                        type: string
                                      parseAsPost:
                                        type: string
                                      numTopics:
                                        type: string
                      availableWidgets:
                        type: array
                        items:
                          type: object
                          properties:
                            widget:
                              type: string
                            name:
                              type: string
                            description:
                              type: string
                            content:
                              type: string
                  - $ref: components/schemas/CommonProps.yaml#/CommonProps
  /api/admin/extend/rewards:
    get:
      tags:
        - admin
      summary: Get rewards settings
      responses:
        "200":
          description: "A JSON object containing rewards and their settings"
          content:
            application/json:
              schema:
                allOf:
                  - type: object
                    properties:
                      active:
                        type: array
                        items:
                          type: object
                          properties:
                            condition:
                              type: string
                            conditional:
                              type: string
                            value:
                              type: number
                            rid:
                              type: string
                            claimable:
                              type: string
                            id:
                              type: string
                            disabled:
                              type: boolean
                            rewards:
                              type: array
                              items:
                                additionalProperties: {}
                                description: Reward-specific properties
                      conditions:
                        type: array
                        items:
                          type: object
                          properties:
                            name:
                              type: string
                            condition:
                              type: string
                      conditionals:
                        type: array
                        items:
                          type: object
                          properties:
                            name:
                              type: string
                            conditional:
                              type: string
                      rewards:
                        type: array
                        items:
                          type: object
                          properties:
                            rid:
                              type: string
                            name:
                              type: string
                            inputs:
                              type: array
                              items:
                                type: object
                                properties:
                                  type:
                                    type: string
                                  name:
                                    type: string
                                  label:
                                    type: string
                                  values:
                                    type: array
                                    items:
                                      type: object
                                      properties:
                                        name:
                                          type: string
                                        value:
                                          type: string
                  - $ref: components/schemas/CommonProps.yaml#/CommonProps
  /api/admin/advanced/database:
    get:
      tags:
        - admin
      summary: Get database information
      responses:
        "200":
          description: "A JSON object with database status information"
          content:
            application/json:
              schema:
                properties: {}
                additionalProperties:
                  type: object
                  description: Each database configured will have an entry here with information about its runtime status
  /api/admin/advanced/events:
    get:
      tags:
        - admin
      summary: Get event log
      parameters:
        - in: query
          name: type
          schema:
            type: string
          description: Event name to filter by
          example: config-change
        - in: query
          name: start
          schema:
            type: string
          description: Start date to filter by
          example: ''
        - in: query
          name: end
          schema:
            type: string
          description: End date to filter by
          example: ''
        - in: query
          name: perPage
          schema:
            type: string
          description: Limit the number of events returned per page
          example: 20
      responses:
        "200":
          description: "A JSON object containing "
          content:
            application/json:
              schema:
                allOf:
                  - type: object
                    properties:
                      events:
                        type: array
                        items:
                          type: object
                          properties:
                            type:
                              type: string
                          additionalProperties:
                            description: Each individual event as added by core/plugins can append their own metadata related to the event
                  - $ref: components/schemas/Pagination.yaml#/Pagination
                  - type: object
                    properties:
                      types:
                        type: array
                        items:
                          type: object
                          properties:
                            value:
                              type: string
                            name:
                              type: string
                            selected:
                              type: boolean
                      query:
                        additionalProperties:
                          description: An object containing the query string parameters, if any
                  - $ref: components/schemas/CommonProps.yaml#/CommonProps
  /api/admin/advanced/hooks:
    get:
      tags:
        - admin
      summary: Get active plugin hooks
      responses:
        "200":
          description: "A JSON object containing all hooks with active listeners"
          content:
            application/json:
              schema:
                allOf:
                  - type: object
                    properties:
                      hooks:
                        type: array
                        items:
                          type: object
                          properties:
                            hookName:
                              type: string
                              description: The name of the hook (also the name used in code)
                            methods:
                              type: array
                              items:
                                type: object
                                properties:
                                  id:
                                    type: string
                                    description: Plugin listening to this hook
                                  priority:
                                    type: number
                                    description: Priority level, lower priorities are executed earlier
                                  method:
                                    type: string
                                    description: Stringified method for examination
                                  index:
                                    type: string
                                    description: Internal counter used for DOM element ids
                            index:
                              type: string
                              description: Internal counter used for DOM element ids
                            count:
                              type: number
                              description: The number of listeners subscribed to this hook
                  - $ref: components/schemas/CommonProps.yaml#/CommonProps
  /api/admin/advanced/logs:
    get:
      tags:
        - admin
      summary: Get server-side log output
      responses:
        "200":
          description: "A JSON object containing the server-side log"
          content:
            application/json:
              schema:
                allOf:
                  - type: object
                    properties:
                      data:
                        type: string
                        description: Output of the server-side log file
                  - $ref: components/schemas/CommonProps.yaml#/CommonProps
  /api/admin/advanced/errors:
    get:
      tags:
        - admin
      summary: Get server-side errors
      responses:
        "200":
          description: "A JSON object containing server-side errors"
          content:
            application/json:
              schema:
                allOf:
                  - type: object
                    properties:
                      not-found:
                        type: array
                        items:
                          type: object
                          properties:
                            value:
                              type: string
                              description: Path to the requested URL that returned a 404
                            score:
                              type: number
                              description: The number of times that URL was requested
                      analytics:
                        type: object
                        properties:
                          not-found:
                            type: array
                            description: 404 responses groups by day, from 6 days ago, to present day
                            items:
                              type: number
                          toobusy:
                            type: array
                            description: 503 responses groups by day, from 6 days ago, to present day
                            items:
                              type: number
                  - $ref: components/schemas/CommonProps.yaml#/CommonProps
  /api/admin/advanced/errors/export:
    get:
      tags:
        - admin
      summary: Export errors (.csv)
      responses:
        "200":
          description: "A CSV file containing server-side errors"
          content:
            text/csv:
              schema:
                type: string
                format: binary
  /api/admin/advanced/cache:
    get:
      tags:
        - admin
      summary: Get system cache info
      responses:
        "200":
          description: ""
          content:
            application/json:
              schema:
                allOf:
                  - type: object
                    properties:
                      postCache:
                        type: object
                        properties:
                          length:
                            type: number
                          max:
                            type: number
                            nullable: true
                          itemCount:
                            type: number
                          percentFull:
                            type: number
                          avgPostSize:
                            type: number
                          hits:
                            type: string
                          misses:
                            type: string
                          hitRatio:
                            type: string
                      groupCache:
                        type: object
                        properties:
                          length:
                            type: number
                          max:
                            type: number
                          itemCount:
                            type: number
                          percentFull:
                            type: number
                          hits:
                            type: string
                          misses:
                            type: string
                          hitRatio:
                            type: string
                      localCache:
                        type: object
                        properties:
                          length:
                            type: number
                          max:
                            type: number
                          itemCount:
                            type: number
                          percentFull:
                            type: number
                          dump:
                            type: boolean
                          hits:
                            type: string
                          misses:
                            type: string
                          hitRatio:
                            type: string
                      objectCache:
                        type: object
                        properties:
                          length:
                            type: number
                          max:
                            type: number
                          itemCount:
                            type: number
                          percentFull:
                            type: number
                          hits:
                            type: string
                          misses:
                            type: string
                          hitRatio:
                            type: string
                    required:
                      - postCache
                      - groupCache
                      - localCache
                  - $ref: components/schemas/CommonProps.yaml#/CommonProps
  /api/admin/development/logger:
    get:
      tags:
        - admin
      summary: Get system logger settings
      responses:
        "200":
          description: ""
          content:
            application/json:
              schema:
                $ref: components/schemas/CommonProps.yaml#/CommonProps
  /api/admin/development/info:
    get:
      tags:
        - admin
      summary: Get process/system information
      responses:
        "200":
          description: "A JSON object containing process and system information"
          content:
            application/json:
              schema:
                allOf:
                  - type: object
                    properties:
                      info:
                        type: array
                        items:
                          type: object
                          properties:
                            process:
                              type: object
                              properties:
                                port:
                                  description: An array containing the port numbers configured to be used by NodeBB processes
                                  oneOf:
                                    - type: array
                                      items:
                                        oneOf:
                                          - type: string
                                          - type: number
                                    - type: string
                                    - type: number
                                pid:
                                  type: number
                                  description: Process id
                                title:
                                  type: number
                                  description: Executable
                                version:
                                  type: number
                                  description: NodeBB version
                                memoryUsage:
                                  type: object
                                  properties:
                                    rss:
                                      type: number
                                    heapTotal:
                                      type: number
                                    heapUsed:
                                      type: number
                                    external:
                                      type: number
                                    arrayBuffers:
                                      type: number
                                    humanReadable:
                                      type: number
                                  required:
                                    - rss
                                    - heapTotal
                                    - heapUsed
                                    - external
                                    - humanReadable
                                uptime:
                                  type: number
                                cpuUsage:
                                  type: object
                                  properties:
                                    user:
                                      type: string
                                    system:
                                      type: string
                            os:
                              type: object
                              properties:
                                hostname:
                                  type: string
                                type:
                                  type: string
                                platform:
                                  type: string
                                arch:
                                  type: string
                                release:
                                  type: string
                                load:
                                  type: string
                                  description: CPU load
                            git:
                              type: object
                              properties:
                                hash:
                                  type: string
                                branch:
                                  type: string
                            stats:
                              type: object
                              properties:
                                onlineGuestCount:
                                  type: number
                                onlineRegisteredCount:
                                  type: number
                                socketCount:
                                  type: number
                                users:
                                  type: object
                                  properties:
                                    categories:
                                      type: number
                                    recent:
                                      type: number
                                    unread:
                                      type: number
                                    topics:
                                      type: number
                                    category:
                                      type: number
                                topics:
                                  type: array
                            id:
                              type: string
                      infoJSON:
                        type: string
                        description: "`info`, but stringified"
                      host:
                        type: string
                        description: Server hostname
                      port:
                        description: An array containing the port numbers configured to be used by NodeBB processes
                        oneOf:
                          - type: array
                            items:
                              oneOf:
                                - type: string
                                - type: number
                          - type: string
                          - type: number
                      nodeCount:
                        type: number
                        description: The number of NodeBB application processes currently running
                      timeout:
                        type: number
                      ip:
                        type: string
                      loggedIn:
                        type: boolean
                      relative_path:
                        type: string
                  - $ref: components/schemas/CommonProps.yaml#/CommonProps
  /api/admin/users/csv:
    get:
      tags:
        - admin
      summary: Get users export (.csv)
      parameters:
        - in: header
          name: referer
          schema:
            type: string
          required: true
          example: /admin/manage/users
      responses:
        "200":
          description: "A CSV file containing all registered users"
          content:
            text/csv:
              schema:
                type: string
                format: binary
  /api/admin/analytics:
    get:
      tags:
        - admin
      summary: Get site analytics
      parameters:
        - in: query
          name: units
          schema:
            type: string
            enum: [hours, days]
          description: Whether to display dashboard data segmented daily or hourly
          example: days
        - in: query
          name: until
          schema:
            type: number
          description: A UNIX timestamp denoting the end of the analytics reporting period
          example: ''
        - in: query
          name: count
          schema:
            type: number
          description: The number of entries to return (e.g. if `units` is `hourly`, and `count` is `24`, the result set will contain 24 hours' worth of analytics)
          example: 20
      responses:
        "200":
          description: "A JSON object containing analytics data"
          content:
            application/json:
              schema:
                type: object
                properties:
                  query:
                    additionalProperties:
                      description: The query string passed in
                  result:
                    type: object
                    properties:
                      uniquevisitors:
                        type: array
                        items:
                          type: number
                      pageviews:
                        type: array
                        items:
                          type: number
                      pageviews:registered:
                        type: array
                        items:
                          type: number
                      pageviews:bot:
                        type: array
                        items:
                          type: number
                      pageviews:guest:
                        type: array
                        items:
                          type: number
  /api/admin/category/uploadpicture:
    post:
      tags:
        - admin
      summary: Update category picture (via image upload)
      requestBody:
        required: true
        content:
          multipart/form-data:
            schema:
              type: object
              properties:
                cid:
                  type: number
                  description: Category identifier whose picture will be set after successful upload
                  example: 1
                files:
                  type: array
                  items:
                    type: string
                    format: binary
              required:
                - cid
                - files
      responses:
        "200":
          description: "Image uploaded"
          content:
            application/json:
              schema:
                type: object
                properties:
                  name:
                    type: string
                    description: The filename
                  url:
                    type: string
                    description: URL of the uploaded image for use client-side
  /api/admin/uploadfavicon:
    post:
      tags:
        - admin
      summary: Upload favicon
      requestBody:
        required: true
        content:
          multipart/form-data:
            schema:
              type: object
              properties:
                files:
                  type: array
                  items:
                    type: string
                    format: binary
              required:
                - files
      responses:
        "200":
          description: "Image uploaded"
          content:
            application/json:
              schema:
                type: object
                properties:
                  name:
                    type: string
                    description: The filename
                  url:
                    type: string
                    description: URL of the uploaded image for use client-side
  /api/admin/uploadTouchIcon:
    post:
      tags:
        - admin
      summary: Upload Touch Icon
      requestBody:
        required: true
        content:
          multipart/form-data:
            schema:
              type: object
              properties:
                files:
                  type: array
                  items:
                    type: string
                    format: binary
              required:
                - files
      responses:
        "200":
          description: "Image uploaded"
          content:
            application/json:
              schema:
                type: object
                properties:
                  name:
                    type: string
                    description: The filename
                  url:
                    type: string
                    description: URL of the uploaded image for use client-side
  /api/admin/uploadlogo:
    post:
      tags:
        - admin
      summary: Upload site logo
      requestBody:
        required: true
        content:
          multipart/form-data:
            schema:
              type: object
              properties:
                files:
                  type: array
                  items:
                    type: string
                    format: binary
              required:
                - files
      responses:
        "200":
          description: "Image uploaded"
          content:
            application/json:
              schema:
                type: object
                properties:
                  name:
                    type: string
                    description: The filename
                  url:
                    type: string
                    description: URL of the uploaded image for use client-side
  /api/admin/uploadOgImage:
    post:
      tags:
        - admin
      summary: Upload site-wide Open Graph Image
      requestBody:
        required: true
        content:
          multipart/form-data:
            schema:
              type: object
              properties:
                files:
                  type: array
                  items:
                    type: string
                    format: binary
              required:
                - files
      responses:
        "200":
          description: "Image uploaded"
          content:
            application/json:
              schema:
                type: object
                properties:
                  name:
                    type: string
                    description: The filename
                  url:
                    type: string
                    description: URL of the uploaded image for use client-side
  /api/admin/upload/sound:
    post:
      tags:
        - admin
      summary: Upload sound file
      requestBody:
        required: true
        content:
          multipart/form-data:
            schema:
              type: object
              properties:
                files:
                  type: array
                  items:
                    type: string
                    format: binary
              required:
                - files
      responses:
        "200":
          description: "Sound uploaded"
          content:
            application/json:
              schema:
                type: object
                properties: {}
  /api/admin/upload/file:
    post:
      tags:
        - admin
      summary: Upload a file
      requestBody:
        required: true
        content:
          multipart/form-data:
            schema:
              type: object
              properties:
                folder:
                  type: string
                  description: The folder to upload the files to (relative to `public/uploads/`)
                files:
                  type: array
                  items:
                    type: string
                    format: binary
              required:
                - files
      responses:
        "200":
          description: "File uploaded"
          content:
            application/json:
              schema:
                type: object
                properties:
                  name:
                    type: string
                    description: The filename
                  url:
                    type: string
                    description: URL of the uploaded file for use client-side
  /api/admin/uploadDefaultAvatar:
    post:
      tags:
        - admin
      summary: Upload default avatar
      requestBody:
        required: true
        content:
          multipart/form-data:
            schema:
              type: object
              properties:
                files:
                  type: array
                  items:
                    type: string
                    format: binary
              required:
                - files
      responses:
        "200":
          description: "Image uploaded"
          content:
            application/json:
              schema:
                type: object
                properties:
                  name:
                    type: string
                    description: The filename
                  url:
                    type: string
                    description: URL of the uploaded image for use client-side
  /api/config:
    get:
      tags:
        - home
      summary: Get forum settings
      description: This route retrieves forum settings and user-specific settings for client-side options on the forum.
      responses:
        "200":
          description: ""
          content:
            application/json:
              schema:
                type: object
                properties:
                  relative_path:
                    type: string
                  upload_url:
                    type: string
                  siteTitle:
                    type: string
                  browserTitle:
                    type: string
                  titleLayout:
                    type: string
                  showSiteTitle:
                    type: boolean
                  minimumTitleLength:
                    type: number
                  maximumTitleLength:
                    type: number
                  minimumPostLength:
                    type: number
                  maximumPostLength:
                    type: number
                  minimumTagsPerTopic:
                    type: number
                  maximumTagsPerTopic:
                    type: number
                  minimumTagLength:
                    type: number
                  maximumTagLength:
                    type: number
                  useOutgoingLinksPage:
                    type: boolean
                  allowGuestHandles:
                    type: boolean
                  allowTopicsThumbnail:
                    type: boolean
                  usePagination:
                    type: boolean
                  disableChat:
                    type: boolean
                  disableChatMessageEditing:
                    type: boolean
                  maximumChatMessageLength:
                    type: number
                  socketioTransports:
                    type: array
                    items:
                      type: string
                  socketioOrigins:
                    type: string
                  websocketAddress:
                    type: string
                  maxReconnectionAttempts:
                    type: number
                  reconnectionDelay:
                    type: number
                  topicsPerPage:
                    type: number
                  postsPerPage:
                    type: number
                  maximumFileSize:
                    type: number
                  theme:id:
                    type: string
                  theme:src:
                    type: string
                  defaultLang:
                    type: string
                  userLang:
                    type: string
                  loggedIn:
                    type: boolean
                  uid:
                    type: number
                    description: A user identifier
                  cache-buster:
                    type: string
                  requireEmailConfirmation:
                    type: boolean
                  topicPostSort:
                    type: string
                  categoryTopicSort:
                    type: string
                  csrf_token:
                    type: string
                  searchEnabled:
                    type: boolean
                  bootswatchSkin:
                    type: string
                  enablePostHistory:
                    type: boolean
                  notificationAlertTimeout:
                    type: number
                  timeagoCutoff:
                    type: number
                  timeagoCodes:
                    type: array
                    items:
                      type: string
                  cookies:
                    type: object
                    properties:
                      enabled:
                        type: boolean
                      message:
                        type: string
                      dismiss:
                        type: string
                      link:
                        type: string
                      link_url:
                        type: string
                  acpLang:
                    type: string
                  openOutgoingLinksInNewTab:
                    type: boolean
                  topicSearchEnabled:
                    type: boolean
                  hideSubCategories:
                    type: boolean
                  hideCategoryLastPost:
                    type: boolean
                  enableQuickReply:
                    type: boolean
  /api/users:
    get:
      tags:
        - users
      summary: Get users
      parameters:
        - in: query
          name: section
          schema:
            type: string
            enum: ['joindate', 'online', 'sort-posts', 'sort-reputation', 'banned', 'flagged']
          required: false
          description: Allows filtering of the user list via pre-defined sections
          example: 'joindate'
        - in: query
          name: term
          schema:
            type: string
          required: false
          description: Allows for searching of user list
          example: ''
      responses:
        "200":
          description: ""
          content:
            application/json:
              schema:
                allOf:
                  - type: object
                    properties:
                      users:
                        type: array
                        items:
                          type: object
                          properties:
                            uid:
                              type: number
                              description: A user identifier
                            username:
                              type: string
                              description: A friendly name for a given user account
                            userslug:
                              type: string
                              description: An URL-safe variant of the username (i.e. lower-cased, spaces
                                removed, etc.)
                            picture:
                              nullable: true
                              type: string
                            status:
                              type: string
                            postcount:
                              type: number
                            reputation:
                              type: number
                            email:confirmed:
                              type: number
                              description: Whether the user has confirmed their email address or not
                            lastonline:
                              type: number
                            flags:
                              nullable: true
                            banned:
                              type: number
                            banned:expire:
                              type: number
                            joindate:
                              type: number
                              description: A UNIX timestamp representing the moment the user's account was
                                created
                            icon:text:
                              type: string
                              description: A single-letter representation of a username. This is used in the
                                auto-generated icon given to users without an
                                avatar
                            icon:bgColor:
                              type: string
                              description: A six-character hexadecimal colour code assigned to the user. This
                                value is used in conjunction with `icon:text`
                                for the user's auto-generated icon
                              example: "#f44336"
                            joindateISO:
                              type: string
                            lastonlineISO:
                              type: string
                            banned_until:
                              type: number
                            banned_until_readable:
                              type: string
                            administrator:
                              type: boolean
                      userCount:
                        type: number
                      title:
                        type: string
                      isAdminOrGlobalMod:
                        type: boolean
                      isAdmin:
                        type: boolean
                      isGlobalMod:
                        type: boolean
                      displayUserSearch:
                        type: boolean
                      section_joindate:
                        type: boolean
                      maximumInvites:
                        type: number
                      inviteOnly:
                        type: boolean
                      adminInviteOnly:
                        type: boolean
                      invites:
                        type: number
                      showInviteButton:
                        type: boolean
                      reputation:disabled:
                        type: number
                  - $ref: components/schemas/Pagination.yaml#/Pagination
                  - $ref: components/schemas/Breadcrumbs.yaml#/Breadcrumbs
                  - $ref: components/schemas/CommonProps.yaml#/CommonProps
  "/api/user/uid/{uid}":
    get:
      tags:
        - users
      summary: Get user by uid
      description: This route retrieves a user's public profile data. If the calling user is the same as the profile, then it will also return data the user elected to hide (e.g. email/fullname)
      parameters:
        - name: uid
          in: path
          required: true
          schema:
            type: string
          example: 1
      responses:
        "200":
          description: ""
          content:
            application/json:
              schema:
                $ref: components/schemas/UserObject.yaml#/UserObject
  "/api/user/username/{username}":
    get:
      tags:
        - users
      summary: Get user by username
      description: This route retrieves a user's public profile data. If the calling user is the same as the profile, then it will also return data the user elected to hide (e.g. email/fullname)
      parameters:
        - name: username
          in: path
          required: true
          schema:
            type: string
          example: admin
      responses:
        "200":
          description: ""
          content:
            application/json:
              schema:
                $ref: components/schemas/UserObject.yaml#/UserObject
  "/api/user/email/{email}":
    get:
      tags:
        - users
      summary: Get user by email
      description: This route retrieves a user's public profile data. If the calling user is the same as the profile, then it will also return data the user elected to hide (e.g. email/fullname)
      parameters:
        - name: email
          in: path
          required: true
          schema:
            type: string
          example: 'test@example.org'
      responses:
        "200":
          description: ""
          content:
            application/json:
              schema:
                $ref: components/schemas/UserObject.yaml#/UserObject
  "/api/user/uid/{userslug}/export/posts":
    get:
      tags:
        - users
      summary: Export a user's posts (.csv)
      parameters:
        - name: userslug
          in: path
          required: true
          schema:
            type: string
          example: admin
      responses:
        "200":
          description: "A CSV file containing a user's posts"
          content:
            text/csv:
              schema:
                type: string
                format: binary
  "/api/user/uid/{userslug}/export/uploads":
    get:
      tags:
        - users
      summary: Export a user's uploads (.zip)
      parameters:
        - name: userslug
          in: path
          required: true
          schema:
            type: string
          example: admin
      responses:
        "200":
          description: Successful export of user uploads
          content:
            application/zip:
              schema:
                type: string
                format: binary
  "/api/user/uid/{userslug}/export/profile":
    get:
      tags:
        - users
      summary: Export a user's profile data (.csv)
      parameters:
        - name: userslug
          in: path
          required: true
          schema:
            type: string
          example: admin
      responses:
        "200":
          description: "A CSV file containing the user profile"
          content:
            text/csv:
              schema:
                type: string
                format: binary
  "/api/post/pid/{id}":
    get:
      tags:
        - shorthand
      summary: Get post data
      parameters:
        - name: id
          in: path
          required: true
          schema:
            type: number
          example: 1
      responses:
        "200":
          description: "A JSON object containing post data"
          content:
            application/json:
              schema:
                type: object
                properties:
                  uid:
                    type: number
                  tid:
                    type: number
                  timestamp:
                    type: number
                  content:
                    type: string
                  pid:
                    type: number
                  downvotes:
                    type: number
                  upvotes:
                    type: number
                  deleted:
                    type: number
                  deleterUid:
                    type: number
                  edited:
                    type: number
                  votes:
                    type: number
                  timestampISO:
                    type: string
                  editedISO:
                    type: string
                  upvoted:
                    type: boolean
                  downvoted:
                    type: boolean
  "/api/topic/tid/{id}":
    get:
      tags:
        - shorthand
      summary: Get topic data
      parameters:
        - name: id
          in: path
          required: true
          schema:
            type: string
          example: 1
      responses:
        "200":
          description: "A JSON object containing topic data"
          content:
            application/json:
              schema:
                type: object
                properties:
                  tid:
                    type: number
                  uid:
                    type: number
                  cid:
                    type: number
                  mainPid:
                    type: number
                  teaserPid:
                    type: number
                    nullable: true
                  title:
                    type: string
                  slug:
                    type: string
                  timestamp:
                    type: number
                  lastposttime:
                    type: number
                  postcount:
                    type: number
                  viewcount:
                    type: number
                  deleted:
                    type: number
                  locked:
                    type: number
                  pinned:
                    type: number
                  upvotes:
                    type: number
                  downvotes:
                    type: number
                  deleterUid:
                    type: number
                  titleRaw:
                    type: string
                  timestampISO:
                    type: string
                  lastposttimeISO:
                    type: string
                  votes:
                    type: number
  "/api/category/cid/{id}":
    get:
      tags:
        - shorthand
      summary: Get category data
      parameters:
        - name: id
          in: path
          required: true
          schema:
            type: string
          example: 1
      responses:
        "200":
          description: "A JSON object containing topic data"
          content:
            application/json:
              schema:
                type: object
                properties:
                  cid:
                    type: number
                  name:
                    type: number
                  description:
                    type: string
                  descriptionParsed:
                    type: string
                  icon:
                    type: string
                  bgColor:
                    type: string
                  color:
                    type: string
                  slug:
                    type: string
                  parentCid:
                    type: number
                  topic_count:
                    type: number
                  post_count:
                    type: number
                  disabled:
                    type: number
                  order:
                    type: number
                  link:
                    type: string
                  numRecentReplies:
                    type: number
                  class:
                    type: string
                  imageClass:
                    type: string
                  isSection:
                    type: number
                  totalPostCount:
                    type: number
                  totalTopicCount:
                    type: number
  /api/categories:
    get:
      tags:
        - categories
      summary: Get a list of categories
      description: >
        This route retrieve the list of categories currently available to the
        accessing user. It doesn't necessarily mean that the user can *enter*
        the category, as that is a separate privilege. Specifically, this route
        will return all categories that grant the calling user the "Find
        Category" privilege.


        Subcategories are also returned, nested under a category's `children` property.
      responses:
        "200":
          description: A list of category objectscurrently available to the accessing user
          content:
            application/json:
              schema:
                allOf:
                  - type: object
                    properties:
                      title:
                        description: The page title
                        type: string
                      categories:
                        description: A collection of category data objects
                        type: array
                        items:
                          allOf:
                            - $ref: components/schemas/CategoryObject.yaml#/CategoryObject
                            - type: object
                              properties:
                                tagWhitelist:
                                  type: array
                                  items:
                                    type: string
                                unread-class:
                                  type: string
                                backgroundImage:
                                  type: string
                                children:
                                  type: array
                                  items:
                                    allOf:
                                      - $ref: components/schemas/CategoryObject.yaml#/CategoryObject
                                      - type: object
                                        properties:
                                          tagWhitelist:
                                            type: array
                                            items:
                                              type: string
                                          unread-class:
                                            type: string
                                          backgroundImage:
                                            type: string
                                          children:
                                            type: array
                                            items:
                                              $ref: components/schemas/CategoryObject.yaml#/CategoryObject
                                          parent:
                                            allOf:
                                              - $ref: components/schemas/CategoryObject.yaml#/CategoryObject
                                              - type: object
                                                properties:
                                                  tagWhitelist:
                                                    type: array
                                                    items:
                                                      type: string
                                                  unread-class:
                                                    type: string
                                                  backgroundImage:
                                                    type: string
                                          posts:
                                            type: array
                                            items:
                                              type: object
                                              properties:
                                                pid:
                                                  type: number
                                                timestamp:
                                                  type: number
                                                content:
                                                  type: string
                                                timestampISO:
                                                  type: string
                                                  description: An ISO 8601 formatted date string (complementing `timestamp`)
                                                user:
                                                  type: object
                                                  properties:
                                                    uid:
                                                      type: number
                                                      description: A user identifier
                                                    username:
                                                      type: string
                                                      description: A friendly name for a given user account
                                                    userslug:
                                                      type: string
                                                      description: An URL-safe variant of the username (i.e. lower-cased, spaces
                                                        removed, etc.)
                                                    picture:
                                                      nullable: true
                                                      type: string
                                                    icon:text:
                                                      type: string
                                                      description: A single-letter representation of a username. This is used in the
                                                        auto-generated icon given to
                                                        users without an avatar
                                                    icon:bgColor:
                                                      type: string
                                                      description: A six-character hexadecimal colour code assigned to the user. This
                                                        value is used in conjunction
                                                        with `icon:text` for the user's
                                                        auto-generated icon
                                                      example: "#f44336"
                                                index:
                                                  type: number
                                                cid:
                                                  type: number
                                                  description: A category identifier
                                                parentCid:
                                                  type: number
                                                  description: The category identifier for the category that is the immediate
                                                    ancestor of the current category
                                                topic:
                                                  type: object
                                                  properties:
                                                    slug:
                                                      type: string
                                                    title:
                                                      type: string
                                          imageClass:
                                            type: string
                                          timesClicked:
                                            type: number
                                posts:
                                  type: array
                                  items:
                                    type: object
                                    properties:
                                      pid:
                                        type: number
                                      timestamp:
                                        type: number
                                      content:
                                        type: string
                                      timestampISO:
                                        type: string
                                        description: An ISO 8601 formatted date string (complementing `timestamp`)
                                      user:
                                        type: object
                                        properties:
                                          uid:
                                            type: number
                                            description: A user identifier
                                          username:
                                            type: string
                                            description: A friendly name for a given user account
                                          userslug:
                                            type: string
                                            description: An URL-safe variant of the username (i.e. lower-cased, spaces
                                              removed, etc.)
                                          picture:
                                            nullable: true
                                            type: string
                                          icon:text:
                                            type: string
                                            description: A single-letter representation of a username. This is used in the
                                              auto-generated icon given to users
                                              without an avatar
                                          icon:bgColor:
                                            type: string
                                            description: A six-character hexadecimal colour code assigned to the user. This
                                              value is used in conjunction with
                                              `icon:text` for the user's
                                              auto-generated icon
                                            example: "#f44336"
                                      index:
                                        type: number
                                      cid:
                                        type: number
                                        description: A category identifier
                                      parentCid:
                                        type: number
                                        description: The category identifier for the category that is the immediate
                                          ancestor of the current category
                                      topic:
                                        type: object
                                        properties:
                                          slug:
                                            type: string
                                          title:
                                            type: string
                                teaser:
                                  type: object
                                  properties:
                                    url:
                                      type: string
                                    timestampISO:
                                      type: string
                                      description: An ISO 8601 formatted date string (complementing `timestamp`)
                                    pid:
                                      type: number
                                    topic:
                                      type: object
                                      properties:
                                        slug:
                                          type: string
                                        title:
                                          type: string
                                imageClass:
                                  type: string
                  - $ref: components/schemas/Breadcrumbs.yaml#/Breadcrumbs
                  - $ref: components/schemas/CommonProps.yaml#/CommonProps
  "/api/categories/{cid}/moderators":
    get:
      tags:
        - categories
      summary: Get mods for a category
      description: >
        This route returns an array of uids that correspond to the moderators
        for the category in question.
      parameters:
        - name: cid
          description: The category identifier for the category you wish to look up
          in: path
          required: true
          schema:
            type: number
          example: 1
      responses:
        "200":
          description: An array of moderators for the requested category
          content:
            application/json:
              schema:
                type: object
                properties:
                  moderators:
                    type: array
              example:
                moderators:
                  - 1
                  - 2
                  - 3
  "/api/topic/{topic_id}/{slug}/{post_index}":
    get:
      tags:
        - topics
      summary: Get topic data
      parameters:
        - name: topic_id
          in: path
          required: true
          schema:
            type: string
          example: 1
        - name: slug
          description: This parameter is not required. If omitted, the request will be automatically redirected with the proper topic slug.
          in: path
          required: true
          schema:
            type: string
          example: test-topic
        - name: post_index
          description: This parameter is not required. If omitted, the request will presume that you want the first post. The API response is largely unaffected by this parameter, it is used client-side (to send the user to the requested post), and changes the meta/link tags in the server-side generated HTML.
          in: path
          required: true
          schema:
            type: string
          example: 1
      responses:
        "200":
          description: ""
          content:
            application/json:
              schema:
                allOf:
                  - type: object
                    properties:
                      tid:
                        type: number
                        description: A topic identifier
                      uid:
                        type: number
                        description: A user identifier
                      cid:
                        type: number
                        description: A category identifier
                      title:
                        type: string
                      slug:
                        type: string
                      timestamp:
                        type: number
                      lastposttime:
                        type: number
                      postcount:
                        type: number
                      viewcount:
                        type: number
                      mainPid:
                        type: number
                        description: The post id of the first post in this topic (also called the
                          "original post")
                      teaserPid:
                        type: number
                        nullable: true
                      upvotes:
                        type: number
                      downvotes:
                        type: number
                      deleted:
                        type: number
                      locked:
                        type: number
                      pinned:
                        type: number
                        description: Whether or not this particular topic is pinned to the top of the
                          category
                      deleterUid:
                        type: number
                      titleRaw:
                        type: string
                      timestampISO:
                        type: string
                        description: An ISO 8601 formatted date string (complementing `timestamp`)
                      lastposttimeISO:
                        type: string
                      votes:
                        type: number
                      tags:
                        type: array
                        items:
                          type: object
                          properties:
                            value:
                              type: string
                            valueEscaped:
                              type: string
                            color:
                              type: string
                            bgColor:
                              type: string
                            score:
                              type: number
                      posts:
                        type: array
                        items:
                          type: object
                          properties:
                            pid:
                              type: number
                            uid:
                              type: number
                              description: A user identifier
                            tid:
                              type: number
                              description: A topic identifier
                            content:
                              type: string
                            timestamp:
                              type: number
                            votes:
                              type: number
                            deleted:
                              type: number
                            upvotes:
                              type: number
                            downvotes:
                              type: number
                            deleterUid:
                              type: number
                            edited:
                              type: number
                            timestampISO:
                              type: string
                              description: An ISO 8601 formatted date string (complementing `timestamp`)
                            editedISO:
                              type: string
                            index:
                              type: number
                            user:
                              type: object
                              properties:
                                uid:
                                  type: number
                                  description: A user identifier
                                username:
                                  type: string
                                  description: A friendly name for a given user account
                                userslug:
                                  type: string
                                  description: An URL-safe variant of the username (i.e. lower-cased, spaces
                                    removed, etc.)
                                reputation:
                                  type: number
                                postcount:
                                  type: number
                                topiccount:
                                  type: number
                                picture:
                                  type: string
                                  nullable: true
                                signature:
                                  type: string
                                banned:
                                  type: number
                                banned:expire:
                                  type: number
                                status:
                                  type: string
                                lastonline:
                                  type: number
                                groupTitle:
                                  nullable: true
                                  type: string
                                groupTitleArray:
                                  type: array
                                  items:
                                    type: string
                                icon:text:
                                  type: string
                                  description: A single-letter representation of a username. This is used in the
                                    auto-generated icon given to users without
                                    an avatar
                                icon:bgColor:
                                  type: string
                                  description: A six-character hexadecimal colour code assigned to the user. This
                                    value is used in conjunction with
                                    `icon:text` for the user's auto-generated
                                    icon
                                  example: "#f44336"
                                lastonlineISO:
                                  type: string
                                banned_until:
                                  type: number
                                banned_until_readable:
                                  type: string
                                selectedGroups:
                                  type: array
                                  items:
                                    type: object
                                    properties:
                                      name:
                                        type: string
                                      slug:
                                        type: string
                                      labelColor:
                                        type: string
                                      textColor:
                                        type: string
                                      icon:
                                        type: string
                                      userTitle:
                                        type: string
                                custom_profile_info:
                                  type: array
                                  items:
                                    type: object
                                    properties:
                                      content:
                                        type: string
                                        description: HTML that is injected into `topic.tpl` of themes that support custom profile info
                            editor:
                              nullable: true
                            bookmarked:
                              type: boolean
                            upvoted:
                              type: boolean
                            downvoted:
                              type: boolean
                            replies:
                              type: object
                              properties:
                                hasMore:
                                  type: boolean
                                users:
                                  type: array
                                  items:
                                    type: object
                                    properties:
                                      username:
                                        type: string
                                        description: A friendly name for a given user account
                                      userslug:
                                        type: string
                                        description: An URL-safe variant of the username (i.e. lower-cased, spaces
                                          removed, etc.)
                                      picture:
                                        type: string
                                      uid:
                                        type: number
                                        description: A user identifier
                                      icon:text:
                                        type: string
                                        description: A single-letter representation of a username. This is used in the
                                          auto-generated icon given to users without
                                          an avatar
                                      icon:bgColor:
                                        type: string
                                        description: A six-character hexadecimal colour code assigned to the user. This
                                          value is used in conjunction with
                                          `icon:text` for the user's auto-generated
                                          icon
                                        example: "#f44336"
                                      administrator:
                                        type: boolean
                                text:
                                  type: string
                                count:
                                  type: number
                            selfPost:
                              type: boolean
                            display_edit_tools:
                              type: boolean
                            display_delete_tools:
                              type: boolean
                            display_moderator_tools:
                              type: boolean
                            display_move_tools:
                              type: boolean
                            display_post_menu:
                              type: boolean
                      category:
                        $ref: components/schemas/CategoryObject.yaml#/CategoryObject
                      tagWhitelist:
                        type: array
                        items:
                          type: string
                      topic_tools:
                        type: array
                        items:
                          type: object
                          properties:
                            class:
                              type: string
                            title:
                              type: string
                            icon:
                              type: string
                      isFollowing:
                        type: boolean
                      isNotFollowing:
                        type: boolean
                      isIgnoring:
                        type: boolean
                      bookmark:
                        nullable: true
                      postSharing:
                        type: array
                        items:
                          type: object
                          properties:
                            id:
                              type: string
                            name:
                              type: string
                            class:
                              type: string
                            activated:
                              type: boolean
                      deleter:
                        nullable: true
                      merger:
                        nullable: true
                      related:
                        type: array
                        items:
                          $ref: components/schemas/TopicObject.yaml#/TopicObject
                      unreplied:
                        type: boolean
                      icons:
                        type: array
                        items:
                          type: string
                          description: HTML that is rendered by the theme
                      privileges:
                        type: object
                        properties:
                          topics:reply:
                            type: boolean
                          topics:read:
                            type: boolean
                          topics:tag:
                            type: boolean
                          topics:delete:
                            type: boolean
                          posts:edit:
                            type: boolean
                          posts:history:
                            type: boolean
                          posts:delete:
                            type: boolean
                          posts:view_deleted:
                            type: boolean
                          read:
                            type: boolean
                          purge:
                            type: boolean
                          view_topic_tools:
                            type: boolean
                          editable:
                            type: boolean
                          deletable:
                            type: boolean
                          view_deleted:
                            type: boolean
                          isAdminOrMod:
                            type: boolean
                          disabled:
                            type: number
                          tid:
                            type: string
                          uid:
                            type: number
                            description: A user identifier
                      topicStaleDays:
                        type: number
                      reputation:disabled:
                        type: number
                      downvote:disabled:
                        type: number
                      feeds:disableRSS:
                        type: number
                      bookmarkThreshold:
                        type: number
                      necroThreshold:
                        type: number
                      postEditDuration:
                        type: number
                      postDeleteDuration:
                        type: number
                      scrollToMyPost:
                        type: boolean
                      allowMultipleBadges:
                        type: boolean
                      privateUploads:
                        type: boolean
                      rssFeedUrl:
                        type: string
                      postIndex:
                        type: number
                      loggedInUser:
                        $ref: components/schemas/UserObject.yaml#/UserObject
                  - $ref: components/schemas/Pagination.yaml#/Pagination
                  - $ref: components/schemas/Breadcrumbs.yaml#/Breadcrumbs
                  - $ref: components/schemas/CommonProps.yaml#/CommonProps
  /api/recent:
    get:
      tags:
        - topics
      summary: Get recent topics
      description: Returns a list of topics sorted by timestamp.
      responses:
        "200":
          description: An array of topic objects sorted by timestamp.
          content:
            application/json:
              schema:
                allOf:
                  - type: object
                    properties:
                      nextStart:
                        type: number
                      topicCount:
                        type: number
                      topics:
                        type: array
                        items:
                          $ref: components/schemas/TopicObject.yaml#/TopicObject
                      tids:
                        type: array
                        items:
                          type: number
                      canPost:
                        type: boolean
                      categories:
                        type: array
                        items:
                          type: object
                          properties:
                            cid:
                              type: number
                              description: A category identifier
                            name:
                              type: string
                            level:
                              type: string
                            icon:
                              type: string
                            parentCid:
                              type: number
                              description: The category identifier for the category that is the immediate
                                ancestor of the current category
                            color:
                              type: string
                            bgColor:
                              type: string
                            selected:
                              type: boolean
                            imageClass:
                              type: string
                      allCategoriesUrl:
                        type: string
                      selectedCategory:
                        type: object
                        properties:
                          icon:
                            type: string
                          name:
                            type: string
                          bgColor:
                            type: string
                        nullable: true
                      selectedCids:
                        type: array
                        items:
                          type: number
                      feeds:disableRSS:
                        type: number
                      rssFeedUrl:
                        type: string
                      title:
                        type: string
                      filters:
                        type: array
                        items:
                          type: object
                          properties:
                            name:
                              type: string
                            url:
                              type: string
                            selected:
                              type: boolean
                            filter:
                              type: string
                      selectedFilter:
                        type: object
                        properties:
                          name:
                            type: string
                          url:
                            type: string
                          selected:
                            type: boolean
                          filter:
                            type: string
                      terms:
                        type: array
                        items:
                          type: object
                          properties:
                            name:
                              type: string
                            url:
                              type: string
                            selected:
                              type: boolean
                            term:
                              type: string
                      selectedTerm:
                        type: object
                        properties:
                          name:
                            type: string
                          url:
                            type: string
                          selected:
                            type: boolean
                          term:
                            type: string
                  - $ref: components/schemas/Pagination.yaml#/Pagination
                  - $ref: components/schemas/Breadcrumbs.yaml#/Breadcrumbs
                  - $ref: components/schemas/CommonProps.yaml#/CommonProps
  "/api/recent/posts/{term}":
    get:
      tags:
        - posts
      summary: Get recent posts
      parameters:
        - name: term
          in: path
          required: true
          schema:
            type: string
          example: daily
      responses:
        "200":
          description: ""
          content:
            application/json:
              schema:
                $ref: components/schemas/PostsObject.yaml#/PostsObject
  /api/unread:
    get:
      tags:
        - topics
      summary: Get unread topics
      description: Returns a list of the current user's unread topics, sorted by the
        last post's timestamp.
      responses:
        "200":
          description: An array of unread topic objects sorted by the last post's timestamp.
          content:
            application/json:
              schema:
                allOf:
                  - type: object
                    properties:
                      showSelect:
                        type: boolean
                      nextStart:
                        type: number
                      topics:
                        type: array
                        items:
                          type: object
                          properties:
                            tid:
                              type: number
                              description: A topic identifier
                            uid:
                              type: number
                              description: A user identifier
                            cid:
                              type: number
                              description: A category identifier
                            mainPid:
                              type: number
                              description: The post id of the first post in this topic (also called the
                                "original post")
                            title:
                              type: string
                            slug:
                              type: string
                            timestamp:
                              type: number
                            lastposttime:
                              type: number
                            postcount:
                              type: number
                            viewcount:
                              type: number
                            teaserPid:
                              type: number
                            upvotes:
                              type: number
                            downvotes:
                              type: number
                            deleted:
                              type: number
                            locked:
                              type: number
                            pinned:
                              type: number
                              description: Whether or not this particular topic is pinned to the top of the
                                category
                            titleRaw:
                              type: string
                            timestampISO:
                              type: string
                              description: An ISO 8601 formatted date string (complementing `timestamp`)
                            lastposttimeISO:
                              type: string
                            votes:
                              type: number
                            category:
                              type: object
                              properties:
                                cid:
                                  type: number
                                  description: A category identifier
                                name:
                                  type: string
                                slug:
                                  type: string
                                icon:
                                  type: string
                                image:
                                  nullable: true
                                imageClass:
                                  nullable: true
                                  type: string
                                bgColor:
                                  type: string
                                color:
                                  type: string
                                disabled:
                                  type: number
                            user:
                              type: object
                              properties:
                                uid:
                                  type: number
                                  description: A user identifier
                                username:
                                  type: string
                                  description: A friendly name for a given user account
                                fullname:
                                  type: string
                                userslug:
                                  type: string
                                  description: An URL-safe variant of the username (i.e. lower-cased, spaces
                                    removed, etc.)
                                reputation:
                                  type: number
                                postcount:
                                  type: number
                                picture:
                                  nullable: true
                                  type: string
                                signature:
                                  nullable: true
                                  type: string
                                banned:
                                  type: number
                                status:
                                  type: string
                                icon:text:
                                  type: string
                                  description: A single-letter representation of a username. This is used in the
                                    auto-generated icon given to users without
                                    an avatar
                                icon:bgColor:
                                  type: string
                                  description: A six-character hexadecimal colour code assigned to the user. This
                                    value is used in conjunction with
                                    `icon:text` for the user's auto-generated
                                    icon
                                  example: "#f44336"
                                banned_until_readable:
                                  type: string
                            teaser:
                              type: object
                              properties:
                                pid:
                                  type: number
                                uid:
                                  type: number
                                  description: A user identifier
                                timestamp:
                                  type: number
                                tid:
                                  type: number
                                  description: A topic identifier
                                content:
                                  type: string
                                timestampISO:
                                  type: string
                                  description: An ISO 8601 formatted date string (complementing `timestamp`)
                                user:
                                  type: object
                                  properties:
                                    uid:
                                      type: number
                                      description: A user identifier
                                    username:
                                      type: string
                                      description: A friendly name for a given user account
                                    userslug:
                                      type: string
                                      description: An URL-safe variant of the username (i.e. lower-cased, spaces
                                        removed, etc.)
                                    picture:
                                      nullable: true
                                      type: string
                                    icon:text:
                                      type: string
                                      description: A single-letter representation of a username. This is used in the
                                        auto-generated icon given to users
                                        without an avatar
                                    icon:bgColor:
                                      type: string
                                      description: A six-character hexadecimal colour code assigned to the user. This
                                        value is used in conjunction with
                                        `icon:text` for the user's
                                        auto-generated icon
                                      example: "#f44336"
                                index:
                                  type: number
                            tags:
                              type: array
                              items:
                                type: object
                                properties:
                                  value:
                                    type: string
                                  valueEscaped:
                                    type: string
                                  color:
                                    type: string
                                  bgColor:
                                    type: string
                                  score:
                                    type: number
                            isOwner:
                              type: boolean
                            ignored:
                              type: boolean
                            unread:
                              type: boolean
                            bookmark:
                              nullable: true
                            unreplied:
                              type: boolean
                            icons:
                              type: array
                              items:
                                type: string
                            index:
                              type: number
                            isQuestion:
                              nullable: true
                      topicCount:
                        type: number
                      title:
                        type: string
                      pageCount:
                        type: number
                      categories:
                        type: array
                        items:
                          type: object
                          properties:
                            cid:
                              type: number
                              description: A category identifier
                            name:
                              type: string
                            level:
                              type: string
                            icon:
                              type: string
                            parentCid:
                              type: number
                              description: The category identifier for the category that is the immediate
                                ancestor of the current category
                            color:
                              type: string
                            bgColor:
                              type: string
                            selected:
                              type: boolean
                            imageClass:
                              type: string
                      allCategoriesUrl:
                        type: string
                      selectedCids:
                        type: array
                        items:
                          type: number
                      filters:
                        type: array
                        items:
                          type: object
                          properties:
                            name:
                              type: string
                            url:
                              type: string
                            selected:
                              type: boolean
                            filter:
                              type: string
                      selectedFilter:
                        type: object
                        properties:
                          name:
                            type: string
                          url:
                            type: string
                          selected:
                            type: boolean
                          filter:
                            type: string
                  - $ref: components/schemas/Pagination.yaml#/Pagination
                  - $ref: components/schemas/Breadcrumbs.yaml#/Breadcrumbs
                  - $ref: components/schemas/CommonProps.yaml#/CommonProps
  /api/unread/total:
    get:
      tags:
        - topics
      summary: Get number of unread topics
      responses:
        "200":
          description: "Success"
          content:
            text/plain:
              schema:
                type: number
  "/api/topic/teaser/{topic_id}":
    get:
      tags:
        - topics
      summary: Get a topic's teaser post
      parameters:
        - name: topic_id
          in: path
          required: true
          schema:
            type: string
          example: 1
      responses:
        "200":
          description: "A JSON object containing the teaser post for a topic"
          content:
            application/json:
              schema:
                $ref: components/schemas/PostsObject.yaml#/PostsObject
  "/api/topic/pagination/{topic_id}":
    get:
      tags:
        - topics
      summary: Get topic pagination data
      description: This route retrieves pagination data for a given topic. It is used mainly client-side, as it return data necessary to update a pagination block client-side.
      parameters:
        - name: topic_id
          in: path
          required: true
          schema:
            type: string
          example: 1
      responses:
        "200":
          description: ""
          content:
            application/json:
              schema:
                $ref: components/schemas/Pagination.yaml#/Pagination
  /api/post/upload:
    post:
      tags:
        - posts
      summary: Upload a file to a specific post
      description: Provided by NodeBB core and used mainly by the composer, this route allows you to upload an image or file to a post.
      responses:
        "200":
          description: ""
          content:
            application/json:
              schema:
                type: array
                items:
                  type: object
                  properties:
                    name:
                      type: string
                    url:
                      type: string
            text/plain:
              schema:
                type: array
                items:
                  type: object
                  properties:
                    name:
                      type: string
                    url:
                      type: string
        "403":
          description: ""
          content:
            application/json:
              schema:
                type: string
                example: Forbidden
            text/plain:
              schema:
                type: string
                example: Forbidden
        "500":
          description: ""
          content:
            application/json:
              schema:
                type: object
                properties:
                  path:
                    type: string
                  error:
                    type: string
            text/plain:
              schema:
                type: object
                properties:
                  path:
                    type: string
                  error:
                    type: string
  /api/topic/thumb/upload:
    post:
      tags:
        - topics
      summary: Upload topic thumb
      requestBody:
        required: true
        content:
          multipart/form-data:
            schema:
              type: object
              properties:
                files:
                  type: array
                  items:
                    type: string
                    format: binary
              required:
                - files
      responses:
        "200":
          description: "Image uploaded"
          content:
            application/json:
              schema:
                type: object
                properties:
                  name:
                    type: string
                    description: The filename
                  url:
                    type: string
                    description: URL of the uploaded image for use client-side
                  path:
                    type: string
                    description: Path to the file in the local file system
  /api/login:
    get:
      tags:
        - authentication
      summary: /api/login
      responses:
        "200":
          description: ""
          content:
            application/json:
              schema:
                allOf:
                  - type: object
                    properties:
                      loginFormEntry:
                        type: array
                        items:
                          type: object
                          properties:
                            label:
                              type: string
                              description: A label for the added block
                            html:
                              type: string
                              description: HTML to render on the login page
                            styleName:
                              type: string
                              description: Custom identifier (value is added to `input[id]` and `label[for]`)
                      alternate_logins:
                        type: boolean
                      authentication:
                        type: array
                        items:
                          type: object
                          properties:
                            name:
                              type: string
                            url:
                              type: string
                            callbackURL:
                              type: string
                            icon:
                              type: string
                            scope:
                              type: string
                            prompt:
                              type: string
                      allowRegistration:
                        type: boolean
                      allowLoginWith:
                        type: string
                      title:
                        type: string
                      allowPasswordReset:
                        type: boolean
                      allowLocalLogin:
                        type: boolean
                  - $ref: components/schemas/Breadcrumbs.yaml#/Breadcrumbs
                  - $ref: components/schemas/CommonProps.yaml#/CommonProps
  /api/register:
    get:
      tags:
        - authentication
      summary: /api/register
      responses:
        "200":
          description: ""
          content:
            application/json:
              schema:
                allOf:
                  - type: object
                    properties:
                      register_window:spansize:
                        type: string
                      alternate_logins:
                        type: boolean
                      authentication:
                        type: array
                        items:
                          type: object
                          properties:
                            name:
                              type: string
                            url:
                              type: string
                            callbackURL:
                              type: string
                            icon:
                              type: string
                            scope:
                              type: string
                            prompt:
                              type: string
                      minimumUsernameLength:
                        type: number
                      maximumUsernameLength:
                        type: number
                      minimumPasswordLength:
                        type: number
                      minimumPasswordStrength:
                        type: number
                      regFormEntry:
                        type: array
                        items:
                          type: object
                          properties:
                            label:
                              type: string
                            html:
                              type: string
                            styleName:
                              type: string
                      title:
                        type: string
                  - $ref: components/schemas/Breadcrumbs.yaml#/Breadcrumbs
                  - $ref: components/schemas/CommonProps.yaml#/CommonProps
  # /api/register/complete:
  #   get:
  #     tags:
  #       - authentication
  #     summary: /api/register/complete
  #     responses:
  #       "200":
  #         description: ""
  #         content:
  #           application/json:
  #             schema:
  #               allOf:
  #                 - type: object
  #                   properties:
  #                     title:
  #                       type: string
  #                     errors:
  #                       type: array
  #                       items: {}
  #                     sections:
  #                       type: array
  #                       items:
  #                         type: string
  #                 - $ref: components/schemas/CommonProps.yaml#/CommonProps
  /api/search:
    get:
      tags:
        - search
      summary: Get search results
      responses:
        "200":
          description: ""
          content:
            application/json:
              schema:
                allOf:
                  - type: object
                    properties:
                      posts:
                        $ref: components/schemas/PostsObject.yaml#/PostsObject
                      matchCount:
                        type: number
                      pageCount:
                        type: number
                      time:
                        type: string
                      multiplePages:
                        type: boolean
                      search_query:
                        type: string
                      term:
                        type: string
                      categories:
                        type: array
                        items:
                          type: object
                          properties:
                            value:
                              oneOf:
                                - type: string
                                - type: number
                            text:
                              type: string
                      categoriesCount:
                        type: number
                      expandSearch:
                        type: boolean
                      showAsPosts:
                        type: boolean
                      showAsTopics:
                        type: boolean
                      title:
                        type: string
                      searchDefaultSortBy:
                        type: string
                    required:
                      - posts
                      - matchCount
                      - pageCount
                      - time
                      - multiplePages
                      - search_query
                      - categories
                      - categoriesCount
                      - expandSearch
                      - showAsPosts
                      - showAsTopics
                      - title
                      - searchDefaultSortBy
                  - $ref: components/schemas/Pagination.yaml#/Pagination
                  - $ref: components/schemas/Breadcrumbs.yaml#/Breadcrumbs
                  - $ref: components/schemas/CommonProps.yaml#/CommonProps
  "/api/reset":
    get:
      tags:
        - authentication
      summary: Get user password reset (step 1)
      responses:
        "200":
          description: "A JSON object containing the 1st step of the user password reset flow"
          content:
            application/json:
              schema:
                allOf:
                  - type: object
                    properties:
                      code:
                        type: string
                        nullable: true
                      title:
                        type: string
                  - $ref: components/schemas/Breadcrumbs.yaml#/Breadcrumbs
                  - $ref: components/schemas/CommonProps.yaml#/CommonProps
  "/api/reset/{code}":
    get:
      tags:
        - authentication
      summary: Get user password reset (step 2)
      parameters:
        - name: code
          in: path
          required: true
          schema:
            type: string
          example: testCode
      responses:
        "200":
          description: "A JSON object containing the 2nd step of the user password reset flow"
          content:
            application/json:
              schema:
                allOf:
                  - type: object
                    properties:
                      valid:
                        type: boolean
                      code:
                        type: string
                      minimumPasswordLength:
                        type: number
                      minimumPasswordStrength:
                        type: number
                      title:
                        type: string
                  - $ref: components/schemas/Breadcrumbs.yaml#/Breadcrumbs
                  - $ref: components/schemas/CommonProps.yaml#/CommonProps
  "/api/email/unsubscribe/{token}":
    # TODO: Need GET route here as well
    post:
      tags:
        - emails
      summary: Unsubscribe user from email type
      parameters:
        - name: token
          in: path
          required: true
          schema:
            type: string
          example: testToken
      responses:
        "200":
          description: "Successfully unsubscribed"
        "500":
          description: "Server-side error (likely token verification failure)"
  "/api/post/{pid}":
    get:
      tags:
        - shorthand
      summary: Access a specific post
      description: This route comes in handy when all you have is the `pid`, and you want to redirect users to the canonical URL for the topic, with the appropriate topic slug and post index.
      parameters:
        - name: pid
          in: path
          required: true
          schema:
            type: string
          example: 1
      responses:
        "200":
          description: "Canonical URL of topic"
          content:
            text/plain:
              schema:
                type: string
  /api/flags:
    get:
      tags:
        - flags
      summary: Get flags list
      responses:
        "200":
          description: ""
          content:
            application/json:
              schema:
                allOf:
                  - type: object
                    properties:
                      flags:
                        type: array
                        items:
                          type: object
                          properties:
                            state:
                              type: string
                            flagId:
                              type: number
                            type:
                              type: string
                            targetId:
                              oneOf:
                                - type: string
                                - type: number
                            description:
                              type: string
                            uid:
                              type: number
                              description: A user identifier
                            datetime:
                              type: number
                            reporter:
                              type: object
                              properties:
                                username:
                                  type: string
                                  description: A friendly name for a given user account
                                picture:
                                  nullable: true
                                  type: string
                                icon:bgColor:
                                  type: string
                                  description: A six-character hexadecimal colour code assigned to the user. This
                                    value is used in conjunction with
                                    `icon:text` for the user's auto-generated
                                    icon
                                  example: "#f44336"
                                icon:text:
                                  type: string
                                  description: A single-letter representation of a username. This is used in the
                                    auto-generated icon given to users without
                                    an avatar
                            labelClass:
                              type: string
                            target_readable:
                              type: string
                            datetimeISO:
                              type: string
                            assignee:
                              type: string
                              nullable: true
                      analytics:
                        type: array
                        items:
                          type: number
                      categories:
                        type: object
                        properties: {}
                        additionalProperties:
                          type: string
                          description: All categories will be listed here, with the `cid` as the key, and the category name as the value
                      hasFilter:
                        type: boolean
                      filters:
                        type: object
                        properties:
                          page:
                            type: number
                          perPage:
                            type: number
                      title:
                        type: string
                  - $ref: components/schemas/Pagination.yaml#/Pagination
                  - $ref: components/schemas/CommonProps.yaml#/CommonProps
  "/api/flags/{flagId}":
    get:
      tags:
        - flags
      summary: /api/flags/{flagId}
      parameters:
        - name: flagId
          in: path
          required: true
          schema:
            type: string
          example: 1
      responses:
        "200":
          description: ""
          content:
            application/json:
              schema:
                allOf:
                  - type: object
                    properties:
                      state:
                        type: string
                      flagId:
                        type: number
                      type:
                        type: string
                      targetId:
                        type: number
                      description:
                        type: string
                      uid:
                        type: number
                        description: A user identifier
                      datetime:
                        type: number
                      datetimeISO:
                        type: string
                      target_readable:
                        type: string
                      target:
                        type: object
                        properties: {}
                        additionalProperties:
                          description: Properties change depending on the target type (user, post, etc.)
                      assignee:
                        type: number
                        nullable: true
                      filters:
                        type: object
                        properties:
                          page:
                            type: number
                          perPage:
                            type: number
                      history:
                        type: array
                        items:
                          type: object
                          properties:
                            uid:
                              type: number
                              description: A user identifier
                            fields:
                              type: object
                              additionalProperties: {}
                            meta:
                              type: array
                              items:
                                type: object
                                properties:
                                  key:
                                    type: string
                                  value:
                                    type: string
                                  labelClass:
                                    type: string
                                    enum: ['default', 'primary', 'success', 'info', 'danger']
                                required:
                                  - key
                            datetime:
                              type: number
                            datetimeISO:
                              type: string
                            user:
                              type: object
                              properties:
                                username:
                                  type: string
                                  description: A friendly name for a given user account
                                userslug:
                                  type: string
                                  description: An URL-safe variant of the username (i.e. lower-cased, spaces
                                    removed, etc.)
                                picture:
                                  nullable: true
                                uid:
                                  type: number
                                  description: A user identifier
                                icon:text:
                                  type: string
                                  description: A single-letter representation of a username. This is used in the
                                    auto-generated icon given to users without
                                    an avatar
                                icon:bgColor:
                                  type: string
                                  description: A six-character hexadecimal colour code assigned to the user. This
                                    value is used in conjunction with
                                    `icon:text` for the user's auto-generated
                                    icon
                                  example: "#f44336"
                          required:
                            - uid
                            - datetime
                            - datetimeISO
                            - user
                      notes:
                        type: array
                        items:
                          type: object
                          properties:
                            uid:
                              type: number
                            content:
                              type: string
                            datetime:
                              type: number
                            datetimeISO:
                              type: string
                            user:
                              type: object
                              properties:
                                username:
                                  type: string
                                  description: A friendly name for a given user account
                                userslug:
                                  type: string
                                  description: An URL-safe variant of the username (i.e. lower-cased, spaces
                                    removed, etc.)
                                picture:
                                  type: string
                                uid:
                                  type: number
                                  description: A user identifier
                                icon:text:
                                  type: string
                                  description: A single-letter representation of a username. This is used in the
                                    auto-generated icon given to users without
                                    an avatar
                                icon:bgColor:
                                  type: string
                                  description: A six-character hexadecimal colour code assigned to the user. This
                                    value is used in conjunction with
                                    `icon:text` for the user's auto-generated
                                    icon
                                  example: "#f44336"
                      reporter:
                        type: object
                        properties:
                          username:
                            type: string
                            description: A friendly name for a given user account
                          userslug:
                            type: string
                            description: An URL-safe variant of the username (i.e. lower-cased, spaces
                              removed, etc.)
                          picture:
                            nullable: true
                          reputation:
                            type: number
                          uid:
                            type: number
                            description: A user identifier
                          icon:text:
                            type: string
                            description: A single-letter representation of a username. This is used in the
                              auto-generated icon given to users without an
                              avatar
                          icon:bgColor:
                            type: string
                            description: A six-character hexadecimal colour code assigned to the user. This
                              value is used in conjunction with `icon:text` for
                              the user's auto-generated icon
                            example: "#f44336"
                      type_path:
                        type: string
                      assignees:
                        type: array
                        items:
                          $ref: components/schemas/UserObject.yaml#/UserObject
                      type_bool:
                        type: object
                        properties:
                          post:
                            type: boolean
                          user:
                            type: boolean
                          empty:
                            type: boolean
                      title:
                        type: string
                      categories:
                        type: object
                        additionalProperties:
                          type: string
                  - $ref: components/schemas/CommonProps.yaml#/CommonProps
  /api/post-queue:
    get:
      tags:
        - admin
      summary: Get flag data
      responses:
        "200":
          description: ""
          content:
            application/json:
              schema:
                allOf:
                  - type: object
                    properties:
                      title:
                        type: string
                      posts:
                        type: array
                        items:
                          allOf:
                            - type: object
                              properties:
                                id:
                                  type: string
                                uid:
                                  type: number
                                  description: A user identifier
                                type:
                                  type: string
                                data:
                                  type: object
                                  properties:
                                    title:
                                      type: string
                                    content:
                                      type: string
                                    thumb:
                                      type: string
                                    cid:
                                      oneOf:
                                        - type: number
                                        - type: string
                                    tags:
                                      type: array
                                      items: {}
                                    uid:
                                      type: number
                                      description: A user identifier
                                    req:
                                      type: object
                                      properties:
                                        uid:
                                          type: number
                                          description: A user identifier
                                        ip:
                                          type: string
                                        host:
                                          type: string
                                        protocol:
                                          type: string
                                        secure:
                                          type: boolean
                                        url:
                                          type: string
                                        path:
                                          type: string
                                        headers:
                                          type: object
                                          properties:
                                            x-real-ip:
                                              type: string
                                            x-forwarded-for:
                                              type: string
                                            x-forwarded-proto:
                                              type: string
                                            host:
                                              type: string
                                            x-nginx-proxy:
                                              type: string
                                            connection:
                                              type: string
                                            accept:
                                              type: string
                                            user-agent:
                                              type: string
                                            sec-fetch-site:
                                              type: string
                                            sec-fetch-mode:
                                              type: string
                                            referer:
                                              type: string
                                            accept-encoding:
                                              type: string
                                            accept-language:
                                              type: string
                                            cookie:
                                              type: string
                                    timestamp:
                                      type: number
                                    fromQueue:
                                      type: boolean
                                    timestampISO:
                                      type: string
                                      description: An ISO 8601 formatted date string (complementing `timestamp`)
                                    rawContent:
                                      type: string
                                    tid:
                                      type: number
                                      description: A topic identifier
                                    toPid:
                                      nullable: true
                                user:
                                  type: object
                                  properties:
                                    username:
                                      type: string
                                      description: A friendly name for a given user account
                                    userslug:
                                      type: string
                                      description: An URL-safe variant of the username (i.e. lower-cased, spaces
                                        removed, etc.)
                                    picture:
                                      nullable: true
                                      type: string
                                    uid:
                                      type: number
                                      description: A user identifier
                                    icon:text:
                                      type: string
                                      description: A single-letter representation of a username. This is used in the
                                        auto-generated icon given to users without
                                        an avatar
                                    icon:bgColor:
                                      type: string
                                      description: A six-character hexadecimal colour code assigned to the user. This
                                        value is used in conjunction with
                                        `icon:text` for the user's auto-generated
                                        icon
                                      example: "#f44336"
                                topic:
                                  type: object
                                  properties:
                                    cid:
                                      type: number
                                    title:
                                      type: string
                                    titleRaw:
                                      type: string
                            - $ref: components/schemas/CategoryObject.yaml#/CategoryObject
                  - $ref: components/schemas/Pagination.yaml#/Pagination
                  - $ref: components/schemas/CommonProps.yaml#/CommonProps
  /api/ip-blacklist:
    get:
      tags:
        - admin
      summary: Get IP blacklist settings
      responses:
        "418":
          description: "TODO: A proper response needs to be added. It is not really a teapot | Copy response from corresponding admin route"
  /api/registration-queue:
    get:
      tags:
        - admin
      summary: Get registration queue
      responses:
        "418":
          description: "TODO: A proper response needs to be added. It is not really a teapot | Copy response from corresponding admin route"
  /api/tags:
    get:
      tags:
        - tags
      summary: Get tags
      description: Returns a list of tags sorted by the most topics
      responses:
        "200":
          description: ""
          content:
            application/json:
              schema:
                allOf:
                  - type: object
                    properties:
                      tags:
                        type: array
                        description: An array of tags sorted by the most topics
                        items:
                          type: object
                          properties:
                            value:
                              type: string
                              description: The raw tag
                            score:
                              type: number
                              description: Number of topics tagged by this tag
                            valueEscaped:
                              type: string
                              description: This is the escaped tag value, equal to validator.escape(value)
                            color:
                              type: string
                            bgColor:
                              type: string
                      displayTagSearch:
                        type: boolean
                      nextStart:
                        type: number
                      title:
                        type: string
                  - $ref: components/schemas/Breadcrumbs.yaml#/Breadcrumbs
                  - $ref: components/schemas/CommonProps.yaml#/CommonProps
  "/api/tags/{tag}":
    get:
      tags:
        - tags
      summary: Get tag data
      description: Returns a list of topics that are tagged with {tag}
      parameters:
        - name: tag
          description: The tag used to retrieve the topics
          in: path
          required: true
          schema:
            type: string
          example: test
        - name: page
          description: Page number used in pagination
          in: query
          required: false
          schema:
            type: number
          example: ''
      responses:
        "200":
          description: ""
          content:
            application/json:
              schema:
                allOf:
                  - type: object
                    properties:
                      topics:
                        type: array
                        description: An array of topics that are all tagged with {tag}
                        items:
                          type: object
                          properties:
                            tid:
                              type: number
                              description: A topic identifier
                            uid:
                              type: number
                              description: A user identifier
                            cid:
                              type: number
                              description: A category identifier
                            mainPid:
                              type: number
                              description: The post id of the first post in this topic (also called the
                                "original post")
                            title:
                              type: string
                            slug:
                              type: string
                            timestamp:
                              type: number
                            lastposttime:
                              type: number
                            postcount:
                              type: number
                            viewcount:
                              type: number
                            teaserPid:
                              oneOf:
                                - type: number
                                - type: string
                            deleted:
                              type: number
                            locked:
                              type: number
                            pinned:
                              type: number
                              description: Whether or not this particular topic is pinned to the top of the
                                category
                            upvotes:
                              type: number
                            downvotes:
                              type: number
                            titleRaw:
                              type: string
                            timestampISO:
                              type: string
                              description: An ISO 8601 formatted date string (complementing `timestamp`)
                            lastposttimeISO:
                              type: string
                            votes:
                              type: number
                            category:
                              type: object
                              properties:
                                cid:
                                  type: number
                                  description: A category identifier
                                name:
                                  type: string
                                slug:
                                  type: string
                                icon:
                                  type: string
                                image:
                                  nullable: true
                                imageClass:
                                  nullable: true
                                  type: string
                                bgColor:
                                  type: string
                                color:
                                  type: string
                                disabled:
                                  type: number
                            user:
                              type: object
                              properties:
                                uid:
                                  type: number
                                  description: A user identifier
                                username:
                                  type: string
                                  description: A friendly name for a given user account
                                userslug:
                                  type: string
                                  description: An URL-safe variant of the username (i.e. lower-cased, spaces
                                    removed, etc.)
                                reputation:
                                  type: number
                                postcount:
                                  type: number
                                picture:
                                  nullable: true
                                  type: string
                                signature:
                                  nullable: true
                                  type: string
                                banned:
                                  type: number
                                status:
                                  type: string
                                icon:text:
                                  type: string
                                  description: A single-letter representation of a username. This is used in the
                                    auto-generated icon given to users without
                                    an avatar
                                icon:bgColor:
                                  type: string
                                  description: A six-character hexadecimal colour code assigned to the user. This
                                    value is used in conjunction with
                                    `icon:text` for the user's auto-generated
                                    icon
                                  example: "#f44336"
                                banned_until_readable:
                                  type: string
                                fullname:
                                  type: string
                            teaser:
                              type: object
                              properties:
                                pid:
                                  type: number
                                uid:
                                  type: number
                                  description: A user identifier
                                timestamp:
                                  type: number
                                tid:
                                  type: number
                                  description: A topic identifier
                                content:
                                  type: string
                                timestampISO:
                                  type: string
                                  description: An ISO 8601 formatted date string (complementing `timestamp`)
                                user:
                                  type: object
                                  properties:
                                    uid:
                                      type: number
                                      description: A user identifier
                                    username:
                                      type: string
                                      description: A friendly name for a given user account
                                    userslug:
                                      type: string
                                      description: An URL-safe variant of the username (i.e. lower-cased, spaces
                                        removed, etc.)
                                    picture:
                                      nullable: true
                                      type: string
                                    icon:text:
                                      type: string
                                      description: A single-letter representation of a username. This is used in the
                                        auto-generated icon given to users
                                        without an avatar
                                    icon:bgColor:
                                      type: string
                                      description: A six-character hexadecimal colour code assigned to the user. This
                                        value is used in conjunction with
                                        `icon:text` for the user's
                                        auto-generated icon
                                      example: "#f44336"
                                index:
                                  type: number
                            tags:
                              type: array
                              items:
                                type: object
                                properties:
                                  value:
                                    type: string
                                  valueEscaped:
                                    type: string
                                  color:
                                    type: string
                                  bgColor:
                                    type: string
                                  score:
                                    type: number
                            isOwner:
                              type: boolean
                            ignored:
                              type: boolean
                            unread:
                              type: boolean
                            bookmark:
                              nullable: true
                            unreplied:
                              type: boolean
                            icons:
                              type: array
                              items: {}
                            index:
                              type: number
                            thumb:
                              type: string
                            isQuestion:
                              nullable: true
                              type: number
                            isSolved:
                              type: number
                      tag:
                        type: string
                      title:
                        type: string
                      categories:
                        type: array
                        items:
                          type: object
                          properties:
                            cid:
                              type: number
                              description: A category identifier
                            name:
                              type: string
                            level:
                              type: string
                            icon:
                              type: string
                            parentCid:
                              type: number
                              description: The category identifier for the category that is the immediate
                                ancestor of the current category
                            color:
                              type: string
                            bgColor:
                              type: string
                            selected:
                              type: boolean
                            imageClass:
                              type: string
                      rssFeedUrl:
                        type: string
                    required:
                      - topics
                      - tag
                      - title
                      - categories
                  - $ref: components/schemas/Pagination.yaml#/Pagination
                  - $ref: components/schemas/Breadcrumbs.yaml#/Breadcrumbs
                  - $ref: components/schemas/CommonProps.yaml#/CommonProps
  /api/popular:
    get:
      tags:
        - topics
      summary: Get popular topics
      description: Returns a list of topics sorted by most replies. In an event of a
        tie breaker, the topic with the most views. Can be filtered by All Time,
        Day, Week, or Month.
      responses:
        "200":
          description: An array of topic objects sorted by most replies and views.
          content:
            application/json:
              schema:
                allOf:
                  - type: object
                    properties:
                      nextStart:
                        type: number
                      topicCount:
                        type: number
                      topics:
                        type: array
                        items:
                          $ref: components/schemas/TopicObject.yaml#/TopicObject
                      tids:
                        type: array
                        items:
                          type: number
                      canPost:
                        type: boolean
                      categories:
                        type: array
                        items:
                          type: object
                          properties:
                            cid:
                              type: number
                              description: A category identifier
                            name:
                              type: string
                            level:
                              type: string
                            icon:
                              type: string
                            parentCid:
                              type: number
                              description: The category identifier for the category that is the immediate
                                ancestor of the current category
                            color:
                              type: string
                            bgColor:
                              type: string
                            selected:
                              type: boolean
                            imageClass:
                              type: string
                      allCategoriesUrl:
                        type: string
                      selectedCategory:
                        type: object
                        properties:
                          icon:
                            type: string
                          name:
                            type: string
                          bgColor:
                            type: string
                        nullable: true
                      selectedCids:
                        type: array
                        items:
                          type: number
                      feeds:disableRSS:
                        type: number
                      rssFeedUrl:
                        type: string
                      title:
                        type: string
                      filters:
                        type: array
                        items:
                          type: object
                          properties:
                            name:
                              type: string
                            url:
                              type: string
                            selected:
                              type: boolean
                            filter:
                              type: string
                      selectedFilter:
                        type: object
                        properties:
                          name:
                            type: string
                          url:
                            type: string
                          selected:
                            type: boolean
                          filter:
                            type: string
                      terms:
                        type: array
                        items:
                          type: object
                          properties:
                            name:
                              type: string
                            url:
                              type: string
                            selected:
                              type: boolean
                            term:
                              type: string
                      selectedTerm:
                        type: object
                        properties:
                          name:
                            type: string
                          url:
                            type: string
                          selected:
                            type: boolean
                          term:
                            type: string
                  - $ref: components/schemas/Pagination.yaml#/Pagination
                  - $ref: components/schemas/Breadcrumbs.yaml#/Breadcrumbs
                  - $ref: components/schemas/CommonProps.yaml#/CommonProps
  /api/top:
    get:
      tags:
        - topics
      summary: Get top topics
      description: Returns a list of topics sorted by most upvotes.
      responses:
        "200":
          description: An array of topic objects sorted by most upvotes.
          content:
            application/json:
              schema:
                allOf:
                  - type: object
                    properties:
                      nextStart:
                        type: number
                      topicCount:
                        type: number
                      topics:
                        type: array
                        items:
                          $ref: components/schemas/TopicObject.yaml#/TopicObject
                      tids:
                        type: array
                        items:
                          type: number
                      canPost:
                        type: boolean
                      categories:
                        type: array
                        items:
                          type: object
                          properties:
                            cid:
                              type: number
                              description: A category identifier
                            name:
                              type: string
                            level:
                              type: string
                            icon:
                              type: string
                            parentCid:
                              type: number
                              description: The category identifier for the category that is the immediate
                                ancestor of the current category
                            color:
                              type: string
                            bgColor:
                              type: string
                            selected:
                              type: boolean
                            imageClass:
                              type: string
                      allCategoriesUrl:
                        type: string
                      selectedCategory:
                        type: object
                        properties:
                          cid:
                            type: number
                            description: A category identifier
                          name:
                            type: string
                          level:
                            type: string
                          icon:
                            type: string
                          parentCid:
                            type: number
                            description: The category identifier for the category that is the immediate
                              ancestor of the current category
                          color:
                            type: string
                          bgColor:
                            type: string
                          selected:
                            type: boolean
                        nullable: true
                      selectedCids:
                        type: array
                        items:
                          type: number
                      feeds:disableRSS:
                        type: number
                      rssFeedUrl:
                        type: string
                      title:
                        type: string
                      filters:
                        type: array
                        items:
                          type: object
                          properties:
                            name:
                              type: string
                            url:
                              type: string
                            selected:
                              type: boolean
                            filter:
                              type: string
                      selectedFilter:
                        type: object
                        properties:
                          name:
                            type: string
                          url:
                            type: string
                          selected:
                            type: boolean
                          filter:
                            type: string
                      terms:
                        type: array
                        items:
                          type: object
                          properties:
                            name:
                              type: string
                            url:
                              type: string
                            selected:
                              type: boolean
                            term:
                              type: string
                      selectedTerm:
                        type: object
                        properties:
                          name:
                            type: string
                          url:
                            type: string
                          selected:
                            type: boolean
                          term:
                            type: string
                  - $ref: components/schemas/Pagination.yaml#/Pagination
                  - $ref: components/schemas/Breadcrumbs.yaml#/Breadcrumbs
                  - $ref: components/schemas/CommonProps.yaml#/CommonProps
  "/api/category/{category_id}/{slug}/{topic_index}":
    get:
      tags:
        - categories
      summary: Get a single category
      description: This route retrieves a single category's data, along with its children and the topics created inside of the category.
      parameters:
        - name: category_id
          in: path
          required: true
          schema:
            type: string
          example: 1
        - name: slug
          description: This parameter is not required. If omitted, the request will be automatically redirected with the proper category slug.
          in: path
          required: true
          schema:
            type: string
          example: test
        - name: topic_index
          description: This parameter is not required. If omitted, the request will presume that you want the first post. The API response is largely unaffected by this parameter, it is used client-side (to send the user to the requested post), and changes the meta/link tags in the server-side generated HTML.
          in: path
          required: true
          schema:
            type: string
          example: 1
      responses:
        "200":
          description: ""
          content:
            application/json:
              schema:
                allOf:
                  - $ref: components/schemas/CategoryObject.yaml#/CategoryObject
                  - type: object
                    properties:
                      tagWhitelist:
                        type: array
                        items:
                          type: string
                      unread-class:
                        type: string
                      backgroundImage:
                        type: string
                      children:
                        type: array
                        items:
                          $ref: components/schemas/CategoryObject.yaml#/CategoryObject
                      topics:
                        type: array
                        items:
                          $ref: components/schemas/TopicObject.yaml#/TopicObject
                      nextStart:
                        type: number
                      isWatched:
                        type: boolean
                      isNotWatched:
                        type: boolean
                      isIgnored:
                        type: boolean
                      title:
                        type: string
                      privileges:
                        type: object
                        properties:
                          topics:create:
                            type: boolean
                          topics:read:
                            type: boolean
                          topics:tag:
                            type: boolean
                          read:
                            type: boolean
                          cid:
                            type: string
                          uid:
                            type: number
                            description: A user identifier
                          editable:
                            type: boolean
                          view_deleted:
                            type: boolean
                          isAdminOrMod:
                            type: boolean
                      showSelect:
                        type: boolean
                      rssFeedUrl:
                        type: string
                      feeds:disableRSS:
                        type: number
                      reputation:disabled:
                        type: number
                  - $ref: components/schemas/Pagination.yaml#/Pagination
                  - $ref: components/schemas/Breadcrumbs.yaml#/Breadcrumbs
                  - $ref: components/schemas/CommonProps.yaml#/CommonProps
  /api/me:
    get:
      tags:
        - shorthand
      summary: Access your profile
      description: This shorthand is useful if you want to link to pages in your own account profile, but do not want (or have) the userslug. It is also especially useful as a means to instruct users on how to do things, as you can easily redirect them to their own profile pages.
      responses:
        "200":
          description: ""
          content:
            application/json:
              schema:
                $ref: components/schemas/UserObject.yaml#/UserObjectFull
  /api/me/*:
    get:
      tags:
        - shorthand
      summary: Access your own profile's sub-pages
      description: >-
        This shorthand is useful if you want to link to pages in your own account profile, but do not want (or have) the `userslug`. It is also especially useful as a
        means to instruct users on how to do things, as you can easily redirect them to their own profile pages.
      responses:
        "200":
          description: "Canonical URL to your requested profile page"
  "/api/uid/{uid}/*":
    get:
      tags:
        - shorthand
      summary: Access a user's profile pages
      description: >-
        This particular shorthand is useful if you are looking to redirect to a user's profile (or other associated pages), but do not know or want to retrieve their userslug,
        which is part of the canonical url.

        For example, to go to `uid` 15's list of topics made, you can navigate to `/api/uid/15/topics`, which will send you to the appropriate canonical URL for that user's topics.
      parameters:
        - name: uid
          in: path
          required: true
          schema:
            type: string
          example: 1
      responses:
        "200":
          description: "Canonical URL of user profile page"
  "/api/user/{userslug}":
    get:
      tags:
        - users
      summary: Get user profile
      parameters:
        - name: userslug
          in: path
          required: true
          schema:
            type: string
          example: admin
      responses:
        "200":
          description: ""
          content:
            application/json:
              schema:
                allOf:
                  - $ref: components/schemas/UserObject.yaml#/UserObjectFull
                  - type: object
                    properties:
                      posts:
                        $ref: components/schemas/PostsObject.yaml#/PostsObject
                      latestPosts:
                        $ref: components/schemas/PostsObject.yaml#/PostsObject
                      bestPosts:
                        $ref: components/schemas/PostsObject.yaml#/PostsObject
                      hasPrivateChat:
                        type: number
                      title:
                        type: string
                      allowCoverPicture:
                        type: boolean
                      selectedGroup:
                        type: array
                        items:
                          type: object
                          properties:
                            name:
                              type: string
                            slug:
                              type: string
                            createtime:
                              type: number
                            userTitle:
                              type: string
                            description:
                              type: string
                            memberCount:
                              type: number
                            deleted:
                              type: string
                            hidden:
                              type: number
                            system:
                              type: number
                            private:
                              type: number
                            ownerUid:
                              type: number
                            icon:
                              type: string
                            labelColor:
                              type: string
                            cover:url:
                              type: string
                            cover:position:
                              type: string
                            userTitleEnabled:
                              type: number
                            disableJoinRequests:
                              type: number
                            disableLeave:
                              type: number
                            nameEncoded:
                              type: string
                            displayName:
                              type: string
                            textColor:
                              type: string
                            createtimeISO:
                              type: string
                            cover:thumb:url:
                              type: string
                  - $ref: components/schemas/Breadcrumbs.yaml#/Breadcrumbs
                  - $ref: components/schemas/CommonProps.yaml#/CommonProps
  "/api/user/{userslug}/following":
    get:
      tags:
        - users
      summary: Get followed users
      parameters:
        - name: userslug
          in: path
          required: true
          schema:
            type: string
          example: admin
        - name: page
          in: query
          schema:
            type: number
          example: ''
      responses:
        "200":
          description: ""
          content:
            application/json:
              schema:
                allOf:
                  - $ref: components/schemas/UserObject.yaml#/UserObjectFull
                  - type: object
                    properties:
                      title:
                        type: string
                      users:
                        type: array
                        items:
                          type: object
                          properties:
                            uid:
                              type: number
                              description: A user identifier
                            username:
                              type: string
                              description: A friendly name for a given user account
                            userslug:
                              type: string
                              description: An URL-safe variant of the username (i.e. lower-cased, spaces
                                removed, etc.)
                            picture:
                              nullable: true
                              type: string
                            status:
                              type: string
                            postcount:
                              type: number
                            reputation:
                              type: number
                            email:confirmed:
                              type: number
                              description: Whether the user has confirmed their email address or not
                            lastonline:
                              type: number
                            flags:
                              nullable: true
                            banned:
                              type: number
                            banned:expire:
                              type: number
                            joindate:
                              type: number
                              description: A UNIX timestamp representing the moment the user's account was
                                created
                            icon:text:
                              type: string
                              description: A single-letter representation of a username. This is used in the
                                auto-generated icon given to users without an
                                avatar
                            icon:bgColor:
                              type: string
                              description: A six-character hexadecimal colour code assigned to the user. This
                                value is used in conjunction with `icon:text`
                                for the user's auto-generated icon
                              example: "#f44336"
                            joindateISO:
                              type: string
                            lastonlineISO:
                              type: string
                            banned_until:
                              type: number
                            banned_until_readable:
                              type: string
                            administrator:
                              type: boolean
                  - $ref: components/schemas/Breadcrumbs.yaml#/Breadcrumbs
                  - $ref: components/schemas/Pagination.yaml#/Pagination
                  - $ref: components/schemas/CommonProps.yaml#/CommonProps
  "/api/user/{userslug}/followers":
    get:
      tags:
        - users
      summary: Get followers
      parameters:
        - name: userslug
          in: path
          required: true
          schema:
            type: string
          example: admin
        - name: page
          in: query
          schema:
            type: number
          example: ''
      responses:
        "200":
          description: ""
          content:
            application/json:
              schema:
                allOf:
                  - $ref: components/schemas/UserObject.yaml#/UserObjectFull
                  - type: object
                    properties:
                      title:
                        type: string
                      users:
                        type: array
                        items:
                          type: object
                          properties:
                            uid:
                              type: number
                              description: A user identifier
                            username:
                              type: string
                              description: A friendly name for a given user account
                            userslug:
                              type: string
                              description: An URL-safe variant of the username (i.e. lower-cased, spaces
                                removed, etc.)
                            picture:
                              nullable: true
                              type: string
                            status:
                              type: string
                            postcount:
                              type: number
                            reputation:
                              type: number
                            email:confirmed:
                              type: number
                              description: Whether the user has confirmed their email address or not
                            lastonline:
                              type: number
                            flags:
                              nullable: true
                            banned:
                              type: number
                            banned:expire:
                              type: number
                            joindate:
                              type: number
                              description: A UNIX timestamp representing the moment the user's account was
                                created
                            icon:text:
                              type: string
                              description: A single-letter representation of a username. This is used in the
                                auto-generated icon given to users without an
                                avatar
                            icon:bgColor:
                              type: string
                              description: A six-character hexadecimal colour code assigned to the user. This
                                value is used in conjunction with `icon:text`
                                for the user's auto-generated icon
                              example: "#f44336"
                            joindateISO:
                              type: string
                            lastonlineISO:
                              type: string
                            banned_until:
                              type: number
                            banned_until_readable:
                              type: string
                            administrator:
                              type: boolean
                  - $ref: components/schemas/Pagination.yaml#/Pagination
                  - $ref: components/schemas/Breadcrumbs.yaml#/Breadcrumbs
                  - $ref: components/schemas/CommonProps.yaml#/CommonProps
  "/api/user/{userslug}/categories":
    get:
      tags:
        - users
      summary: Get user's watched categories
      description: This route retrieves the list of categories and their watch states
      parameters:
        - name: userslug
          in: path
          required: true
          schema:
            type: string
          example: admin
      responses:
        "200":
          description: ""
          content:
            application/json:
              schema:
                allOf:
                  - $ref: components/schemas/UserObject.yaml#/UserObjectFull
                  - type: object
                    properties:
                      categories:
                        type: array
                        items:
                          type: object
                          properties:
                            cid:
                              type: number
                              description: A category identifier
                            name:
                              type: string
                            level:
                              type: string
                            icon:
                              type: string
                            parentCid:
                              type: number
                              description: The category identifier for the category that is the immediate
                                ancestor of the current category
                            color:
                              type: string
                            bgColor:
                              type: string
                            descriptionParsed:
                              type: string
                            depth:
                              type: number
                            slug:
                              type: string
                            isIgnored:
                              type: boolean
                            isWatched:
                              type: boolean
                            isNotWatched:
                              type: boolean
                            imageClass:
                              type: string
                      title:
                        type: string
                  - $ref: components/schemas/CommonProps.yaml#/CommonProps
  "/api/user/{userslug}/posts":
    get:
      tags:
        - users
      summary: Get a user's posts
      parameters:
        - name: userslug
          in: path
          required: true
          schema:
            type: string
          example: admin
      responses:
        "200":
          description: ""
          content:
            application/json:
              schema:
                allOf:
                  - $ref: components/schemas/UserObject.yaml#/UserObjectFull
                  - type: object
                    properties:
                      posts:
                        $ref: components/schemas/PostsObject.yaml#/PostsObject
                      nextStart:
                        type: number
                      noItemsFoundKey:
                        type: string
                      title:
                        type: string
                      showSort:
                        type: boolean
                      sortOptions:
                        type: array
                        items:
                          type: object
                          properties:
                            url:
                              type: string
                            name:
                              type: string
                            selected:
                              type: boolean
                  - $ref: components/schemas/Pagination.yaml#/Pagination
                  - $ref: components/schemas/Breadcrumbs.yaml#/Breadcrumbs
                  - $ref: components/schemas/CommonProps.yaml#/CommonProps
  "/api/user/{userslug}/topics":
    get:
      tags:
        - users
      summary: Get a user's topics
      parameters:
        - name: userslug
          in: path
          required: true
          schema:
            type: string
          example: admin
      responses:
        "200":
          description: ""
          content:
            application/json:
              schema:
                allOf:
                  - $ref: components/schemas/UserObject.yaml#/UserObjectFull
                  - type: object
                    properties:
                      topics:
                        type: array
                        items:
                          $ref: components/schemas/TopicObject.yaml#/TopicObject
                      nextStart:
                        type: number
                      noItemsFoundKey:
                        type: string
                      title:
                        type: string
                      showSort:
                        type: boolean
                      sortOptions:
                        type: array
                        items:
                          type: object
                          properties:
                            url:
                              type: string
                            name:
                              type: string
                            selected:
                              type: boolean
                  - $ref: components/schemas/Pagination.yaml#/Pagination
                  - $ref: components/schemas/Breadcrumbs.yaml#/Breadcrumbs
                  - $ref: components/schemas/CommonProps.yaml#/CommonProps
  "/api/user/{userslug}/best":
    get:
      tags:
        - users
      summary: Get a user's best performing topics
      parameters:
        - name: userslug
          in: path
          required: true
          schema:
            type: string
          example: admin
      responses:
        "200":
          description: ""
          content:
            application/json:
              schema:
                allOf:
                  - $ref: components/schemas/UserObject.yaml#/UserObjectFull
                  - type: object
                    properties:
                      posts:
                        $ref: components/schemas/PostsObject.yaml#/PostsObject
                      nextStart:
                        type: number
                      noItemsFoundKey:
                        type: string
                      title:
                        type: string
                      showSort:
                        type: boolean
                      sortOptions:
                        type: array
                        items:
                          type: object
                          properties:
                            url:
                              type: string
                            name:
                              type: string
                            selected:
                              type: boolean
                  - $ref: components/schemas/Pagination.yaml#/Pagination
                  - $ref: components/schemas/Breadcrumbs.yaml#/Breadcrumbs
                  - $ref: components/schemas/CommonProps.yaml#/CommonProps
  "/api/user/{userslug}/groups":
    get:
      tags:
        - users
      summary: Get user's groups
      parameters:
        - name: userslug
          in: path
          required: true
          schema:
            type: string
          example: admin
      responses:
        "200":
          description: ""
          content:
            application/json:
              schema:
                allOf:
                  - $ref: components/schemas/UserObject.yaml#/UserObjectFull
                  - type: object
                    properties:
                      title:
                        type: string
                      template:
                        type: object
                        properties:
                          name:
                            type: string
                          account/groups:
                            type: boolean
                  - $ref: components/schemas/Breadcrumbs.yaml#/Breadcrumbs
                  - $ref: components/schemas/CommonProps.yaml#/CommonProps
  "/api/user/{userslug}/bookmarks":
    get:
      tags:
        - users
      summary: Get user's bookmarks
      parameters:
        - name: userslug
          in: path
          required: true
          schema:
            type: string
          example: admin
      responses:
        "200":
          description: ""
          content:
            application/json:
              schema:
                allOf:
                  - $ref: components/schemas/UserObject.yaml#/UserObjectFull
                  - type: object
                    properties:
                      posts:
                        $ref: components/schemas/PostsObject.yaml#/PostsObject
                      nextStart:
                        type: number
                      noItemsFoundKey:
                        type: string
                      title:
                        type: string
                      showSort:
                        type: boolean
                      sortOptions:
                        type: array
                        items:
                          type: object
                          properties:
                            url:
                              type: string
                            name:
                              type: string
                            selected:
                              type: boolean
                  - $ref: components/schemas/Pagination.yaml#/Pagination
                  - $ref: components/schemas/Breadcrumbs.yaml#/Breadcrumbs
                  - $ref: components/schemas/CommonProps.yaml#/CommonProps
  "/api/user/{userslug}/watched":
    get:
      tags:
        - users
      summary: Get user's watched topics
      parameters:
        - name: userslug
          in: path
          required: true
          schema:
            type: string
          example: admin
      responses:
        "200":
          description: ""
          content:
            application/json:
              schema:
                allOf:
                  - $ref: components/schemas/UserObject.yaml#/UserObject
                  - type: object
                    properties:
                      aboutmeParsed:
                        type: string
                      age:
                        type: number
                      emailClass:
                        type: string
                      ips:
                        type: array
                        items:
                          type: string
                      isBlocked:
                        type: boolean
                      blocksCount:
                        type: number
                      yourid:
                        type: number
                      theirid:
                        type: number
                      isTargetAdmin:
                        type: boolean
                      isAdmin:
                        type: boolean
                      isGlobalModerator:
                        type: boolean
                      isModerator:
                        type: boolean
                      isAdminOrGlobalModerator:
                        type: boolean
                      isAdminOrGlobalModeratorOrModerator:
                        type: boolean
                      isSelfOrAdminOrGlobalModerator:
                        type: boolean
                      canEdit:
                        type: boolean
                      canBan:
                        type: boolean
                      canChangePassword:
                        type: boolean
                      isSelf:
                        type: boolean
                      isFollowing:
                        type: boolean
                      hasPrivateChat:
                        type: number
                      showHidden:
                        type: boolean
                      groups:
                        type: array
                        items:
                          type: object
                          properties:
                            name:
                              type: string
                            slug:
                              type: string
                            createtime:
                              type: number
                            userTitle:
                              type: string
                            description:
                              type: string
                            memberCount:
                              type: number
                            deleted:
                              oneOf:
                                - type: string
                                - type: number
                            hidden:
                              type: number
                            system:
                              type: number
                            private:
                              type: number
                            ownerUid:
                              type: number
                            icon:
                              type: string
                            labelColor:
                              type: string
                            userTitleEnabled:
                              type: number
                            disableJoinRequests:
                              type: number
                            disableLeave:
                              type: number
                            nameEncoded:
                              type: string
                            displayName:
                              type: string
                            textColor:
                              type: string
                            createtimeISO:
                              type: string
                            cover:thumb:url:
                              type: string
                            cover:url:
                              type: string
                            cover:position:
                              type: string
                      disableSignatures:
                        type: boolean
                      reputation:disabled:
                        type: boolean
                      downvote:disabled:
                        type: boolean
                      profile_links:
                        type: array
                        items:
                          type: object
                          properties:
                            id:
                              type: string
                            route:
                              type: string
                            name:
                              type: string
                            visibility:
                              type: object
                              properties:
                                self:
                                  type: boolean
                                other:
                                  type: boolean
                                moderator:
                                  type: boolean
                                globalMod:
                                  type: boolean
                                admin:
                                  type: boolean
                                canViewInfo:
                                  type: boolean
                            public:
                              type: boolean
                            icon:
                              type: string
                      sso:
                        type: array
                        items:
                          type: object
                          properties:
                            associated:
                              type: boolean
                            url:
                              type: string
                            deauthUrl:
                              type: string
                            name:
                              type: string
                            icon:
                              type: string
                      websiteLink:
                        type: string
                      websiteName:
                        type: string
                      moderationNote:
                        type: string
                      username:disableEdit:
                        type: boolean
                      email:disableEdit:
                        type: boolean
                      topics:
                        type: array
                        items:
                          $ref: components/schemas/TopicObject.yaml#/TopicObject
                      nextStart:
                        type: number
                      noItemsFoundKey:
                        type: string
                      title:
                        type: string
                      showSort:
                        type: boolean
                      sortOptions:
                        type: array
                        items:
                          type: object
                          properties:
                            url:
                              type: string
                            name:
                              type: string
                            selected:
                              type: boolean
                  - $ref: components/schemas/Pagination.yaml#/Pagination
                  - $ref: components/schemas/Breadcrumbs.yaml#/Breadcrumbs
                  - $ref: components/schemas/CommonProps.yaml#/CommonProps
  "/api/user/{userslug}/ignored":
    get:
      tags:
        - users
      summary: Get user's ignored topics
      parameters:
        - name: userslug
          in: path
          required: true
          schema:
            type: string
          example: admin
      responses:
        "200":
          description: ""
          content:
            application/json:
              schema:
                allOf:
                  - $ref: components/schemas/UserObject.yaml#/UserObjectFull
                  - type: object
                    properties:
                      topics:
                        type: array
                        items:
                          $ref: components/schemas/TopicObject.yaml#/TopicObject
                      nextStart:
                        type: number
                      noItemsFoundKey:
                        type: string
                      title:
                        type: string
                      showSort:
                        type: boolean
                      sortOptions:
                        type: array
                        items:
                          type: object
                          properties:
                            url:
                              type: string
                            name:
                              type: string
                            selected:
                              type: boolean
                  - $ref: components/schemas/Pagination.yaml#/Pagination
                  - $ref: components/schemas/Breadcrumbs.yaml#/Breadcrumbs
                  - $ref: components/schemas/CommonProps.yaml#/CommonProps
  "/api/user/{userslug}/upvoted":
    get:
      tags:
        - users
      summary: Get user's upvoted posts
      parameters:
        - name: userslug
          in: path
          required: true
          schema:
            type: string
          example: admin
      responses:
        "200":
          description: ""
          content:
            application/json:
              schema:
                allOf:
                  - $ref: components/schemas/UserObject.yaml#/UserObjectFull
                  - type: object
                    properties:
                      posts:
                        $ref: components/schemas/PostsObject.yaml#/PostsObject
                      nextStart:
                        type: number
                      noItemsFoundKey:
                        type: string
                        description: Translation key for message notifying user that there were no posts found
                      title:
                        type: string
                      showSort:
                        type: boolean
                      sortOptions:
                        type: array
                        items:
                          type: object
                          properties:
                            url:
                              type: string
                            name:
                              type: string
                            selected:
                              type: boolean
                    required:
                      - posts
                      - nextStart
                      - noItemsFoundKey
                      - title
                  - $ref: components/schemas/Pagination.yaml#/Pagination
                  - $ref: components/schemas/Breadcrumbs.yaml#/Breadcrumbs
                  - $ref: components/schemas/CommonProps.yaml#/CommonProps
  "/api/user/{userslug}/downvoted":
    get:
      tags:
        - users
      summary: Get user's downvoted posts
      parameters:
        - name: userslug
          in: path
          required: true
          schema:
            type: string
          example: admin
      responses:
        "200":
          description: ""
          content:
            application/json:
              schema:
                allOf:
                  - $ref: components/schemas/UserObject.yaml#/UserObjectFull
                  - type: object
                    properties:
                      posts:
                        $ref: components/schemas/PostsObject.yaml#/PostsObject
                      nextStart:
                        type: number
                      noItemsFoundKey:
                        type: string
                        description: Translation key for message notifying user that there were no posts found
                      title:
                        type: string
                      showSort:
                        type: boolean
                      sortOptions:
                        type: array
                        items:
                          type: object
                          properties:
                            url:
                              type: string
                            name:
                              type: string
                            selected:
                              type: boolean
                    required:
                      - posts
                      - nextStart
                      - noItemsFoundKey
                      - title
                  - $ref: components/schemas/Pagination.yaml#/Pagination
                  - $ref: components/schemas/Breadcrumbs.yaml#/Breadcrumbs
                  - $ref: components/schemas/CommonProps.yaml#/CommonProps
  "/api/user/{userslug}/edit":
    get:
      tags:
        - users
      summary: Get user profile for editing
      parameters:
        - name: userslug
          in: path
          required: true
          schema:
            type: string
          example: admin
      responses:
        "200":
          description: ""
          content:
            application/json:
              schema:
                allOf:
                  - $ref: components/schemas/UserObject.yaml#/UserObjectFull
                  - type: object
                    properties:
                      maximumSignatureLength:
                        type: number
                      maximumAboutMeLength:
                        type: number
                      maximumProfileImageSize:
                        type: number
                      allowProfilePicture:
                        type: boolean
                      allowCoverPicture:
                        type: boolean
                      allowProfileImageUploads:
                        type: number
                      allowedProfileImageExtensios:
                        type: string
                      allowMultipleBadges:
                        type: boolean
                      allowAccountDelete:
                        type: boolean
                      allowWebsite:
                        type: boolean
                      allowAboutMe:
                        type: boolean
                      allowSignature:
                        type: boolean
                      profileImageDimension:
                        type: number
                      defaultAvatar:
                        type: string
                      groupSelectSize:
                        type: number
                      title:
                        type: string
                      editButtons:
                        type: array
                        items:
                          type: object
                          properties:
                            link:
                              type: string
                              description: A relative path to the page linked to
                            text:
                              type: string
                              description: Button label
                  - $ref: components/schemas/Breadcrumbs.yaml#/Breadcrumbs
                  - $ref: components/schemas/CommonProps.yaml#/CommonProps
  "/api/user/{userslug}/edit/username":
    get:
      tags:
        - users
      summary: Get configs for username editing
      parameters:
        - name: userslug
          in: path
          required: true
          schema:
            type: string
          example: admin
      responses:
        "200":
          description: ""
          content:
            application/json:
              schema:
                allOf:
                  - $ref: components/schemas/UserObject.yaml#/UserObjectFull
                  - type: object
                    properties:
                      hasPassword:
                        type: boolean
                      title:
                        type: string
                  - $ref: components/schemas/Breadcrumbs.yaml#/Breadcrumbs
                  - $ref: components/schemas/CommonProps.yaml#/CommonProps
  "/api/user/{userslug}/edit/email":
    get:
      tags:
        - users
      summary: Get configs for email editing
      parameters:
        - name: userslug
          in: path
          required: true
          schema:
            type: string
          example: admin
      responses:
        "200":
          description: ""
          content:
            application/json:
              schema:
                allOf:
                  - $ref: components/schemas/UserObject.yaml#/UserObjectFull
                  - type: object
                    properties:
                      hasPassword:
                        type: boolean
                      title:
                        type: string
                  - $ref: components/schemas/Breadcrumbs.yaml#/Breadcrumbs
                  - $ref: components/schemas/CommonProps.yaml#/CommonProps
  "/api/user/{userslug}/edit/password":
    get:
      tags:
        - users
      summary: Get configs for password editing
      parameters:
        - name: userslug
          in: path
          required: true
          schema:
            type: string
          example: admin
      responses:
        "200":
          description: ""
          content:
            application/json:
              schema:
                allOf:
                  - $ref: components/schemas/UserObject.yaml#/UserObjectFull
                  - type: object
                    properties:
                      hasPassword:
                        type: boolean
                      minimumPasswordLength:
                        type: number
                      minimumPasswordStrength:
                        type: number
                      title:
                        type: string
                  - $ref: components/schemas/Breadcrumbs.yaml#/Breadcrumbs
                  - $ref: components/schemas/CommonProps.yaml#/CommonProps
  "/api/user/{userslug}/info":
    get:
      tags:
        - users
      summary: Get user moderation info
      description: Administrators and Global Moderators get access to the `/info` page, which shows some backend data that is useful from a moderation point-of-view (such as IP addresses, recent bans, moderation history, etc).
      parameters:
        - name: userslug
          in: path
          required: true
          schema:
            type: string
          example: admin
      responses:
        "200":
          description: ""
          content:
            application/json:
              schema:
                allOf:
                  - $ref: components/schemas/UserObject.yaml#/UserObjectFull
                  - type: object
                    properties:
                      history:
                        type: object
                        properties:
                          flags:
                            type: array
                            items:
                              type: object
                              properties:
                                pid:
                                  type: number
                                timestamp:
                                  type: number
                                timestampISO:
                                  type: string
                                  description: An ISO 8601 formatted date string (complementing `timestamp`)
                                timestampReadable:
                                  type: string
                              additionalProperties:
                                description: Contextual data is added to this object (such as topic data, etc.)
                          bans:
                            type: array
                            items:
                              type: object
                              properties:
                                uid:
                                  type: number
                                timestamp:
                                  type: number
                                expire:
                                  type: number
                                fromUid:
                                  type: number
                                user:
                                  type: object
                                  properties:
                                    username:
                                      type: string
                                      description: A friendly name for a given user account
                                    userslug:
                                      type: string
                                      description: An URL-safe variant of the username (i.e. lower-cased, spaces
                                        removed, etc.)
                                    picture:
                                      type: string
                                    uid:
                                      type: number
                                      description: A user identifier
                                    icon:text:
                                      type: string
                                      description: A single-letter representation of a username. This is used in the
                                        auto-generated icon given to users without
                                        an avatar
                                    icon:bgColor:
                                      type: string
                                      description: A six-character hexadecimal colour code assigned to the user. This
                                        value is used in conjunction with
                                        `icon:text` for the user's auto-generated
                                        icon
                                      example: "#f44336"
                                until:
                                  type: number
                                untilReadable:
                                  type: string
                                timestampReadable:
                                  type: string
                                timestampISO:
                                  type: string
                                reason:
                                  type: string
                      sessions:
                        type: array
                        items:
                          type: object
                          properties:
                            ip:
                              type: string
                            uuid:
                              type: string
                            datetime:
                              type: number
                            platform:
                              type: string
                            browser:
                              type: string
                            version:
                              type: string
                            current:
                              type: boolean
                            datetimeISO:
                              type: string
                      usernames:
                        type: array
                        items:
                          type: object
                          properties:
                            value:
                              type: string
                            timestamp:
                              type: number
                            timestampISO:
                              type: string
                              description: An ISO 8601 formatted date string (complementing `timestamp`)
                      emails:
                        type: array
                        items:
                          type: object
                          properties:
                            value:
                              type: string
                            timestamp:
                              type: number
                            timestampISO:
                              type: string
                              description: An ISO 8601 formatted date string (complementing `timestamp`)
                      moderationNotes:
                        type: array
                        items:
                          type: object
                          properties:
                            uid:
                              type: number
                            note:
                              type: string
                            timestamp:
                              type: number
                            timestampISO:
                              type: string
                            user:
                              type: object
                              properties:
                                username:
                                  type: string
                                  description: A friendly name for a given user account
                                userslug:
                                  type: string
                                  description: An URL-safe variant of the username (i.e. lower-cased, spaces
                                    removed, etc.)
                                picture:
                                  type: string
                                uid:
                                  type: number
                                  description: A user identifier
                                icon:text:
                                  type: string
                                  description: A single-letter representation of a username. This is used in the
                                    auto-generated icon given to users without
                                    an avatar
                                icon:bgColor:
                                  type: string
                                  description: A six-character hexadecimal colour code assigned to the user. This
                                    value is used in conjunction with
                                    `icon:text` for the user's auto-generated
                                    icon
                                  example: "#f44336"
                      title:
                        type: string
                  - $ref: components/schemas/Pagination.yaml#/Pagination
                  - $ref: components/schemas/Breadcrumbs.yaml#/Breadcrumbs
                  - $ref: components/schemas/CommonProps.yaml#/CommonProps
  "/api/user/{userslug}/settings":
    get:
      tags:
        - users
      summary: Get user's settings
      parameters:
        - name: userslug
          in: path
          required: true
          schema:
            type: string
          example: admin
      responses:
        "200":
          description: ""
          content:
            application/json:
              schema:
                allOf:
                  - $ref: components/schemas/UserObject.yaml#/UserObjectFull
                  - type: object
                    properties:
                      settings:
                        type: object
                        properties:
                          showemail:
                            type: boolean
                          usePagination:
                            type: boolean
                          topicsPerPage:
                            type: number
                          postsPerPage:
                            type: number
                          topicPostSort:
                            type: string
                          openOutgoingLinksInNewTab:
                            type: boolean
                          dailyDigestFreq:
                            type: string
                          showfullname:
                            type: boolean
                          followTopicsOnCreate:
                            type: boolean
                          followTopicsOnReply:
                            type: boolean
                          restrictChat:
                            type: boolean
                          topicSearchEnabled:
                            type: boolean
                          categoryTopicSort:
                            type: string
                          userLang:
                            type: string
                          bootswatchSkin:
                            type: string
                          homePageRoute:
                            type: string
                          scrollToMyPost:
                            type: boolean
                          notificationType_new-chat:
                            type: string
                          notificationType_new-reply:
                            type: string
                          notificationType_post-edit:
                            type: string
                          sendChatNotifications:
                            nullable: true
                          sendPostNotifications:
                            nullable: true
                          notificationType_upvote:
                            type: string
                          notificationType_new-topic:
                            type: string
                          notificationType_follow:
                            type: string
                          notificationType_group-invite:
                            type: string
                          upvoteNotifFreq:
                            type: string
                          notificationType_mention:
                            type: string
                          acpLang:
                            type: string
                          notificationType_new-register:
                            type: string
                          notificationType_post-queue:
                            type: string
                          notificationType_new-post-flag:
                            type: string
                          notificationType_new-user-flag:
                            type: string
                          categoryWatchState:
                            type: string
                          notificationType_group-request-membership:
                            type: string
                          uid:
                            type: number
                            description: A user identifier
                        required:
                          - showemail
                          - usePagination
                          - topicsPerPage
                          - postsPerPage
                          - topicPostSort
                          - openOutgoingLinksInNewTab
                          - dailyDigestFreq
                          - showfullname
                          - followTopicsOnCreate
                          - followTopicsOnReply
                          - restrictChat
                          - topicSearchEnabled
                          - categoryTopicSort
                          - userLang
                          - bootswatchSkin
                          - homePageRoute
                          - scrollToMyPost
                          - notificationType_new-chat
                          - notificationType_new-reply
                          - notificationType_upvote
                          - notificationType_new-topic
                          - notificationType_follow
                          - notificationType_group-invite
                          - upvoteNotifFreq
                          - acpLang
                          - notificationType_new-register
                          - notificationType_post-queue
                          - notificationType_new-post-flag
                          - notificationType_new-user-flag
                          - categoryWatchState
                          - notificationType_group-request-membership
                          - uid
                      languages:
                        type: array
                        items:
                          type: object
                          properties:
                            name:
                              type: string
                            code:
                              type: string
                            dir:
                              type: string
                            selected:
                              type: boolean
                      acpLanguages:
                        type: array
                        items:
                          type: object
                          properties:
                            name:
                              type: string
                            code:
                              type: string
                            dir:
                              type: string
                            selected:
                              type: boolean
                      customSettings:
                        type: array
                        items:
                          type: object
                          properties: {}
                          additionalProperties: {}
                      homePageRoutes:
                        type: array
                        items:
                          type: object
                          properties:
                            route:
                              type: string
                            name:
                              type: string
                            selected:
                              type: boolean
                      notificationSettings:
                        type: array
                        items:
                          type: object
                          properties:
                            name:
                              type: string
                            label:
                              type: string
                            none:
                              type: boolean
                            notification:
                              type: boolean
                            email:
                              type: boolean
                            notificationemail:
                              type: boolean
                      disableEmailSubscriptions:
                        type: number
                      dailyDigestFreqOptions:
                        type: array
                        items:
                          type: object
                          properties:
                            value:
                              type: string
                            name:
                              type: string
                            selected:
                              type: boolean
                      bootswatchSkinOptions:
                        type: array
                        items:
                          type: object
                          properties:
                            name:
                              type: string
                            value:
                              type: string
                            selected:
                              type: boolean
                      upvoteNotifFreq:
                        type: array
                        items:
                          type: object
                          properties:
                            name:
                              type: string
                            selected:
                              type: boolean
                      categoryWatchState:
                        type: object
                        properties:
                          watching:
                            type: boolean
                      disableCustomUserSkins:
                        type: number
                      allowUserHomePage:
                        type: number
                      hideFullname:
                        type: number
                      hideEmail:
                        type: number
                      inTopicSearchAvailable:
                        type: boolean
                      maxTopicsPerPage:
                        type: number
                      maxPostsPerPage:
                        type: number
                      title:
                        type: string
                  - $ref: components/schemas/Breadcrumbs.yaml#/Breadcrumbs
                  - $ref: components/schemas/CommonProps.yaml#/CommonProps
  "/api/user/{userslug}/uploads":
    get:
      tags:
        - users
      summary: Get user's uploads
      parameters:
        - name: userslug
          in: path
          required: true
          schema:
            type: string
          example: admin
      responses:
        "200":
          description: ""
          content:
            application/json:
              schema:
                allOf:
                  - $ref: components/schemas/UserObject.yaml#/UserObjectFull
                  - type: object
                    properties:
                      uploads:
                        type: array
                        items:
                          type: object
                          properties:
                            name:
                              type: string
                            url:
                              type: string
                      privateUploads:
                        type: boolean
                      title:
                        type: string
                  - $ref: components/schemas/Pagination.yaml#/Pagination
                  - $ref: components/schemas/Breadcrumbs.yaml#/Breadcrumbs
                  - $ref: components/schemas/CommonProps.yaml#/CommonProps
  "/api/user/{userslug}/consent":
    get:
      tags:
        - users
      summary: Get user's GDPR consent settings
      parameters:
        - name: userslug
          in: path
          required: true
          schema:
            type: string
          example: admin
      responses:
        "200":
          description: ""
          content:
            application/json:
              schema:
                allOf:
                  - $ref: components/schemas/UserObject.yaml#/UserObjectFull
                  - type: object
                    properties:
                      gdpr_consent:
                        type: boolean
                      digest:
                        type: object
                        properties:
                          frequency:
                            type: string
                          enabled:
                            type: boolean
                      title:
                        type: string
                  - $ref: components/schemas/Breadcrumbs.yaml#/Breadcrumbs
                  - $ref: components/schemas/CommonProps.yaml#/CommonProps
  "/api/user/{userslug}/blocks":
    get:
      tags:
        - users
      summary: Get user's blocks
      parameters:
        - name: userslug
          in: path
          required: true
          schema:
            type: string
          example: admin
      responses:
        "200":
          description: ""
          content:
            application/json:
              schema:
                allOf:
                  - $ref: components/schemas/UserObject.yaml#/UserObjectFull
                  - type: object
                    properties:
                      users:
                        type: array
                        items:
                          $ref: components/schemas/UserObject.yaml#/UserObjectSlim
                      title:
                        type: string
                  - $ref: components/schemas/Pagination.yaml#/Pagination
                  - $ref: components/schemas/Breadcrumbs.yaml#/Breadcrumbs
                  - $ref: components/schemas/CommonProps.yaml#/CommonProps
  "/api/user/{userslug}/sessions":
    get:
      tags:
        - users
      summary: Get user's active sessions
      parameters:
        - name: userslug
          in: path
          required: true
          schema:
            type: string
          example: admin
      responses:
        "200":
          description: ""
          content:
            application/json:
              schema:
                allOf:
                  - $ref: components/schemas/UserObject.yaml#/UserObjectFull
                  - type: object
                    properties:
                      sessions:
                        type: array
                        items:
                          type: object
                          properties:
                            ip:
                              type: string
                            uuid:
                              type: string
                            datetime:
                              type: number
                            platform:
                              type: string
                            browser:
                              type: string
                            version:
                              type: string
                            current:
                              type: boolean
                            datetimeISO:
                              type: string
                      title:
                        type: string
                  - $ref: components/schemas/Breadcrumbs.yaml#/Breadcrumbs
                  - $ref: components/schemas/CommonProps.yaml#/CommonProps
  "/api/user/{userslug}/session/{uuid}":
    delete:
      tags:
        - users
      summary: Revoke a user session
      parameters:
        - name: userslug
          in: path
          required: true
          schema:
            type: string
          example: admin
        - name: uuid
          in: path
          required: true
          schema:
            type: string
          example: testuuid
      responses:
        "200":
          description: User session revoked
  /api/notifications:
    get:
      tags:
        - notifications
      summary: Get notifications
      responses:
        "200":
          description: ""
          content:
            application/json:
              schema:
                allOf:
                  - type: object
                    properties:
                      notifications:
                        type: array
                        items:
                          type: object
                          properties:
                            type:
                              type: string
                            bodyShort:
                              type: string
                            bodyLong:
                              type: string
                            pid:
                              oneOf:
                                - type: number
                                - type: string
                            tid:
                              type: number
                              description: A topic identifier
                            path:
                              type: string
                            nid:
                              type: string
                            from:
                              type: number
                            mergeId:
                              type: string
                            topicTitle:
                              type: string
                            importance:
                              type: number
                            datetime:
                              type: number
                            datetimeISO:
                              type: string
                            user:
                              type: object
                              properties:
                                username:
                                  type: string
                                  description: A friendly name for a given user account
                                userslug:
                                  type: string
                                  description: An URL-safe variant of the username (i.e. lower-cased, spaces
                                    removed, etc.)
                                picture:
                                  type: string
                                uid:
                                  type: number
                                  description: A user identifier
                                icon:text:
                                  type: string
                                  description: A single-letter representation of a username. This is used in the
                                    auto-generated icon given to users without
                                    an avatar
                                icon:bgColor:
                                  type: string
                                  description: A six-character hexadecimal colour code assigned to the user. This
                                    value is used in conjunction with
                                    `icon:text` for the user's auto-generated
                                    icon
                                  example: "#f44336"
                            image:
                              type: string
                            read:
                              type: boolean
                            readClass:
                              type: string
                            subject:
                              type: string
                      filters:
                        type: array
                        items:
                          type: object
                          additionalProperties: {}
                      regularFilters:
                        type: array
                        items:
                          type: object
                          properties:
                            name:
                              type: string
                            filter:
                              type: string
                            selected:
                              type: boolean
                          required:
                            - name
                            - filter
                      moderatorFilters:
                        type: array
                        items:
                          type: object
                          properties:
                            name:
                              type: string
                            filter:
                              type: string
                      selectedFilter:
                        type: object
                        properties:
                          name:
                            type: string
                          filter:
                            type: string
                          selected:
                            type: boolean
                      title:
                        type: string
                  - $ref: components/schemas/Pagination.yaml#/Pagination
                  - $ref: components/schemas/Breadcrumbs.yaml#/Breadcrumbs
                  - $ref: components/schemas/CommonProps.yaml#/CommonProps
  "/api/user/{userslug}/chats/{roomid}":
    get:
      tags:
        - users
      summary: Get chat room
      parameters:
        - name: userslug
          in: path
          required: true
          schema:
            type: string
          example: admin
        - name: roomid
          in: path
          required: true
          schema:
            type: string
          example: 1
      responses:
        "200":
          description: ""
          content:
            application/json:
              schema:
                allOf:
                  - type: object
                    properties:
                      owner:
                        type: number
                      roomId:
                        type: number
                      roomName:
                        type: string
                      messages:
                        type: array
                        items:
                          type: object
                          properties:
                            content:
                              type: string
                            timestamp:
                              type: number
                            fromuid:
                              type: number
                            roomId:
                              type: string
                            deleted:
                              type: boolean
                            system:
                              type: boolean
                            edited:
                              type: number
                            timestampISO:
                              type: string
                              description: An ISO 8601 formatted date string (complementing `timestamp`)
                            editedISO:
                              type: string
                            messageId:
                              type: number
                            fromUser:
                              type: object
                              properties:
                                uid:
                                  type: number
                                  description: A user identifier
                                username:
                                  type: string
                                  description: A friendly name for a given user account
                                userslug:
                                  type: string
                                  description: An URL-safe variant of the username (i.e. lower-cased, spaces
                                    removed, etc.)
                                picture:
                                  type: string
                                  nullable: true
                                status:
                                  type: string
                                banned:
                                  type: boolean
                                icon:text:
                                  type: string
                                  description: A single-letter representation of a username. This is used in the
                                    auto-generated icon given to users without
                                    an avatar
                                icon:bgColor:
                                  type: string
                                  description: A six-character hexadecimal colour code assigned to the user. This
                                    value is used in conjunction with
                                    `icon:text` for the user's auto-generated
                                    icon
                                  example: "#f44336"
                                banned_until_readable:
                                  type: string
                                deleted:
                                  type: boolean
                            self:
                              type: number
                            newSet:
                              type: boolean
                            index:
                              type: number
                            cleanedContent:
                              type: string
                            isOwner:
                              type: boolean
                      isOwner:
                        type: boolean
                      users:
                        type: array
                        items:
                          type: object
                          properties:
                            uid:
                              type: number
                              description: A user identifier
                            username:
                              type: string
                              description: A friendly name for a given user account
                            picture:
                              type: string
                              nullable: true
                            status:
                              type: string
                            icon:text:
                              type: string
                              description: A single-letter representation of a username. This is used in the
                                auto-generated icon given to users without an
                                avatar
                            icon:bgColor:
                              type: string
                              description: A six-character hexadecimal colour code assigned to the user. This
                                value is used in conjunction with `icon:text`
                                for the user's auto-generated icon
                              example: "#f44336"
                            isOwner:
                              type: boolean
                      canReply:
                        type: boolean
                      groupChat:
                        type: boolean
                      usernames:
                        type: string
                      maximumUsersInChatRoom:
                        type: number
                      maximumChatMessageLength:
                        type: number
                      showUserInput:
                        type: boolean
                      isAdminOrGlobalMod:
                        type: boolean
                      rooms:
                        type: array
                        items:
                          type: object
                          properties:
                            owner:
                              oneOf:
                                - type: number
                                - type: string
                            roomId:
                              type: number
                            roomName:
                              type: string
                            users:
                              type: array
                              items:
                                type: object
                                properties:
                                  uid:
                                    type: number
                                    description: A user identifier
                                  username:
                                    type: string
                                    description: A friendly name for a given user account
                                  userslug:
                                    type: string
                                    description: An URL-safe variant of the username (i.e. lower-cased, spaces
                                      removed, etc.)
                                  picture:
                                    nullable: true
                                    type: string
                                  status:
                                    type: string
                                  lastonline:
                                    type: number
                                  icon:text:
                                    type: string
                                    description: A single-letter representation of a username. This is used in the
                                      auto-generated icon given to users without
                                      an avatar
                                  icon:bgColor:
                                    type: string
                                    description: A six-character hexadecimal colour code assigned to the user. This
                                      value is used in conjunction with
                                      `icon:text` for the user's auto-generated
                                      icon
                                    example: "#f44336"
                                  lastonlineISO:
                                    type: string
                            groupChat:
                              type: boolean
                            unread:
                              type: boolean
                            teaser:
                              type: object
                              properties:
                                fromuid:
                                  type: number
                                content:
                                  type: string
                                timestamp:
                                  type: number
                                timestampISO:
                                  type: string
                                  description: An ISO 8601 formatted date string (complementing `timestamp`)
                                user:
                                  type: object
                                  properties:
                                    uid:
                                      type: number
                                      description: A user identifier
                                    username:
                                      type: string
                                      description: A friendly name for a given user account
                                    userslug:
                                      type: string
                                      description: An URL-safe variant of the username (i.e. lower-cased, spaces
                                        removed, etc.)
                                    picture:
                                      nullable: true
                                      type: string
                                    status:
                                      type: string
                                    lastonline:
                                      type: number
                                    icon:text:
                                      type: string
                                      description: A single-letter representation of a username. This is used in the
                                        auto-generated icon given to users
                                        without an avatar
                                    icon:bgColor:
                                      type: string
                                      description: A six-character hexadecimal colour code assigned to the user. This
                                        value is used in conjunction with
                                        `icon:text` for the user's
                                        auto-generated icon
                                      example: "#f44336"
                                    lastonlineISO:
                                      type: string
                              nullable: true
                            lastUser:
                              type: object
                              properties:
                                uid:
                                  type: number
                                  description: A user identifier
                                username:
                                  type: string
                                  description: A friendly name for a given user account
                                userslug:
                                  type: string
                                  description: An URL-safe variant of the username (i.e. lower-cased, spaces
                                    removed, etc.)
                                picture:
                                  nullable: true
                                  type: string
                                status:
                                  type: string
                                lastonline:
                                  type: number
                                icon:text:
                                  type: string
                                  description: A single-letter representation of a username. This is used in the
                                    auto-generated icon given to users without
                                    an avatar
                                icon:bgColor:
                                  type: string
                                  description: A six-character hexadecimal colour code assigned to the user. This
                                    value is used in conjunction with
                                    `icon:text` for the user's auto-generated
                                    icon
                                  example: "#f44336"
                                lastonlineISO:
                                  type: string
                            usernames:
                              type: string
                      nextStart:
                        type: number
                      title:
                        type: string
                      uid:
                        type: number
                        description: A user identifier
                      userslug:
                        type: string
                        description: An URL-safe variant of the username (i.e. lower-cased, spaces
                          removed, etc.)
                      canViewInfo:
                        type: boolean
                  - $ref: components/schemas/CommonProps.yaml#/CommonProps
  "/api/chats/{roomid}":
    get:
      tags:
        - shorthand
      summary: Access a chat room
      description: Redirects a request to the proper chat page URL
      parameters:
        - name: roomid
          in: path
          required: true
          schema:
            type: string
          example: 1
      responses:
        "200":
          description: "Chat identifier resolved"
          content:
            text/plain:
              schema:
                type: string
                description: A relative path to the canonical URL for that chat page
  /api/groups:
    get:
      tags:
        - groups
      summary: Get user groups
      responses:
        "200":
          description: ""
          content:
            application/json:
              schema:
                allOf:
                  - type: object
                    properties:
                      groups:
                        type: array
                        items:
                          type: object
                          properties:
                            name:
                              type: string
                            description:
                              type: string
                            deleted:
                              oneOf:
                                - type: number
                                - type: string
                            hidden:
                              type: number
                            system:
                              type: number
                            userTitle:
                              type: string
                            icon:
                              type: string
                            labelColor:
                              type: string
                            createtime:
                              type: number
                            slug:
                              type: string
                            memberCount:
                              type: number
                            private:
                              type: number
                            userTitleEnabled:
                              type: number
                            disableJoinRequests:
                              type: number
                            disableLeave:
                              type: number
                            nameEncoded:
                              type: string
                            displayName:
                              type: string
                            textColor:
                              type: string
                            createtimeISO:
                              type: string
                            cover:thumb:url:
                              type: string
                            cover:url:
                              type: string
                            cover:position:
                              type: string
                            members:
                              type: array
                              items:
                                type: object
                                properties:
                                  uid:
                                    type: number
                                    description: A user identifier
                                  username:
                                    type: string
                                    description: A friendly name for a given user account
                                  picture:
                                    nullable: true
                                    type: string
                                  userslug:
                                    type: string
                                    description: An URL-safe variant of the username (i.e. lower-cased, spaces
                                      removed, etc.)
                                  icon:text:
                                    type: string
                                    description: A single-letter representation of a username. This is used in the
                                      auto-generated icon given to users without
                                      an avatar
                                  icon:bgColor:
                                    type: string
                                    description: A six-character hexadecimal colour code assigned to the user. This
                                      value is used in conjunction with
                                      `icon:text` for the user's auto-generated
                                      icon
                                    example: "#f44336"
                            truncated:
                              type: boolean
                            ownerUid:
                              type: number
                      allowGroupCreation:
                        type: boolean
                      nextStart:
                        type: number
                      title:
                        type: string
                  - $ref: components/schemas/Breadcrumbs.yaml#/Breadcrumbs
                  - $ref: components/schemas/CommonProps.yaml#/CommonProps
  "/api/groups/{slug}":
    get:
      tags:
        - groups
      summary: Get user group details
      parameters:
        - name: slug
          in: path
          required: true
          schema:
            type: string
          example: administrators
      responses:
        "200":
          description: ""
          content:
            application/json:
              schema:
                allOf:
                  - type: object
                    properties:
                      title:
                        type: string
                      group:
                        $ref: components/schemas/GroupObject.yaml#/GroupFullObject
                      posts:
                        $ref: components/schemas/PostsObject.yaml#/PostsObject
                      isAdmin:
                        type: boolean
                      isGlobalMod:
                        type: boolean
                      allowPrivateGroups:
                        type: number
                  - $ref: components/schemas/Breadcrumbs.yaml#/Breadcrumbs
                  - $ref: components/schemas/CommonProps.yaml#/CommonProps
  "/api/groups/{slug}/members":
    get:
      tags:
        - groups
      summary: Get user group members
      parameters:
        - name: slug
          in: path
          required: true
          schema:
            type: string
          example: administrators
      responses:
        "200":
          description: ""
          content:
            application/json:
              schema:
                allOf:
                  - type: object
                    properties:
                      users:
                        type: array
                  - $ref: components/schemas/Pagination.yaml#/Pagination
                  - $ref: components/schemas/Breadcrumbs.yaml#/Breadcrumbs
                  - $ref: components/schemas/CommonProps.yaml#/CommonProps<|MERGE_RESOLUTION|>--- conflicted
+++ resolved
@@ -91,8 +91,6 @@
                                   items:
                                     type: string
                                 unread-class:
-                                  type: string
-                                backgroundImage:
                                   type: string
                                 children:
                                   type: array
@@ -393,9 +391,6 @@
                         type: integer
                         description: Whether the forum will attempt to guess language based on browser's `Accept-Language` header
                   - $ref: components/schemas/CommonProps.yaml#/CommonProps
-<<<<<<< HEAD
-  /api/admin/general/navigation:
-=======
   /api/admin/settings/sounds:
     get:
       tags:
@@ -466,7 +461,6 @@
                                     type: boolean
                   - $ref: components/schemas/CommonProps.yaml#/CommonProps
   /api/admin/settings/navigation:
->>>>>>> e603ebc0
     get:
       tags:
         - admin
@@ -3174,8 +3168,6 @@
                                     type: string
                                 unread-class:
                                   type: string
-                                backgroundImage:
-                                  type: string
                                 children:
                                   type: array
                                   items:
@@ -3188,8 +3180,6 @@
                                             items:
                                               type: string
                                           unread-class:
-                                            type: string
-                                          backgroundImage:
                                             type: string
                                           children:
                                             type: array
@@ -3205,8 +3195,6 @@
                                                     items:
                                                       type: string
                                                   unread-class:
-                                                    type: string
-                                                  backgroundImage:
                                                     type: string
                                           posts:
                                             type: array
@@ -3665,7 +3653,7 @@
                         type: array
                         items:
                           type: string
-                      topic_tools:
+                      thread_tools:
                         type: array
                         items:
                           type: object
@@ -3735,7 +3723,7 @@
                             type: boolean
                           purge:
                             type: boolean
-                          view_topic_tools:
+                          view_thread_tools:
                             type: boolean
                           editable:
                             type: boolean
@@ -5758,8 +5746,6 @@
                           type: string
                       unread-class:
                         type: string
-                      backgroundImage:
-                        type: string
                       children:
                         type: array
                         items:
@@ -7163,6 +7149,12 @@
                             type: string
                           scrollToMyPost:
                             type: boolean
+                          notificationSound:
+                            type: string
+                          incomingChatSound:
+                            type: string
+                          outgoingChatSound:
+                            type: string
                           notificationType_new-chat:
                             type: string
                           notificationType_new-reply:
@@ -7258,6 +7250,87 @@
                             code:
                               type: string
                             dir:
+                              type: string
+                            selected:
+                              type: boolean
+                      notification-sound:
+                        type: array
+                        items:
+                          type: object
+                          properties:
+                            name:
+                              type: string
+                            sounds:
+                              type: array
+                              items:
+                                type: object
+                                properties:
+                                  name:
+                                    type: string
+                                  value:
+                                    type: string
+                                  selected:
+                                    type: boolean
+                      notificationSound:
+                        type: array
+                        items:
+                          type: object
+                          properties:
+                            name:
+                              type: string
+                            selected:
+                              type: boolean
+                      chat-incoming-sound:
+                        type: array
+                        items:
+                          type: object
+                          properties:
+                            name:
+                              type: string
+                            sounds:
+                              type: array
+                              items:
+                                type: object
+                                properties:
+                                  name:
+                                    type: string
+                                  value:
+                                    type: string
+                                  selected:
+                                    type: boolean
+                      incomingChatSound:
+                        type: array
+                        items:
+                          type: object
+                          properties:
+                            name:
+                              type: string
+                            selected:
+                              type: boolean
+                      chat-outgoing-sound:
+                        type: array
+                        items:
+                          type: object
+                          properties:
+                            name:
+                              type: string
+                            sounds:
+                              type: array
+                              items:
+                                type: object
+                                properties:
+                                  name:
+                                    type: string
+                                  value:
+                                    type: string
+                                  selected:
+                                    type: boolean
+                      outgoingChatSound:
+                        type: array
+                        items:
+                          type: object
+                          properties:
+                            name:
                               type: string
                             selected:
                               type: boolean
