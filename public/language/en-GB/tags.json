{
	"no-tag-topics": "There are no topics with this tag.",
	"tags": "Tags",
<<<<<<< HEAD
	"enter-tags-here": "Enter tags here, between %1 and %2 characters each.",
	"enter-tags-here-short": "Enter tags...",
	"no-tags": "There are no tags yet."
=======
	"enter_tags_here": "Enter tags here, between %1 and %2 characters each.",
	"enter_tags_here_short": "Enter tags...",
	"no_tags": "There are no tags yet.",
	"select_tags": "Select Tags"
>>>>>>> 8019d316
}<|MERGE_RESOLUTION|>--- conflicted
+++ resolved
@@ -1,14 +1,8 @@
 {
 	"no-tag-topics": "There are no topics with this tag.",
 	"tags": "Tags",
-<<<<<<< HEAD
 	"enter-tags-here": "Enter tags here, between %1 and %2 characters each.",
 	"enter-tags-here-short": "Enter tags...",
-	"no-tags": "There are no tags yet."
-=======
-	"enter_tags_here": "Enter tags here, between %1 and %2 characters each.",
-	"enter_tags_here_short": "Enter tags...",
-	"no_tags": "There are no tags yet.",
-	"select_tags": "Select Tags"
->>>>>>> 8019d316
+	"no-tags": "There are no tags yet.",
+	"select-tags": "Select Tags"
 }