{
<<<<<<< HEAD
	"alert.confirm-reload": "Ste si naozaj istý/á, že chcete znovu načítať NodeBB?",
=======
	"alert.confirm-rebuild-and-restart": "Are you sure you wish to rebuild and restart NodeBB?",
>>>>>>> 50f4fd53
	"alert.confirm-restart": "Ste si naozaj istý/á, že chcete reštartovať NodeBB?",

	"acp-title": "Ovládací panel administrátora %1 | NodeBB ",
	"settings-header-contents": "Obsah"
}<|MERGE_RESOLUTION|>--- conflicted
+++ resolved
@@ -1,9 +1,5 @@
 {
-<<<<<<< HEAD
-	"alert.confirm-reload": "Ste si naozaj istý/á, že chcete znovu načítať NodeBB?",
-=======
 	"alert.confirm-rebuild-and-restart": "Are you sure you wish to rebuild and restart NodeBB?",
->>>>>>> 50f4fd53
 	"alert.confirm-restart": "Ste si naozaj istý/á, že chcete reštartovať NodeBB?",
 
 	"acp-title": "Ovládací panel administrátora %1 | NodeBB ",
