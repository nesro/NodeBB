--- conflicted
+++ resolved
@@ -63,11 +63,7 @@
 	"development/logger": "Réglages journalisation",
 	"development/info": "Info",
 
-<<<<<<< HEAD
-	"reload-forum": "Rebuild & Restart Forum",
-=======
 	"rebuild-and-restart-forum": "Rebuild & Restart Forum",
->>>>>>> f4aae44c
 	"restart-forum": "Redémarrer le forum",
 	"logout": "Déconnexion ",
 	"view-forum": "Voir le forum",
@@ -80,11 +76,6 @@
 
 	"connection-lost": "La connexion à %1 a été perdue, tentative de reconnexion…",
 
-<<<<<<< HEAD
-	"alerts.version": "Running <strong>NodeBB v%1</strong>",
-	"alerts.upgrade": "Upgrade to v%1"
-=======
 	"alerts.version": "Version actuelle <strong>NodeBB v%1</strong>",
 	"alerts.upgrade": "Mettre à jour en v% 1"
->>>>>>> f4aae44c
 }