{
	"home": "Domů",
	"search": "Hledat",
	"buttons.close": "Zavřít",
	"403.title": "Přístup odepřen",
	"403.message": "K této stránce nemáte přístup. Zkuste se <a href='/login'>přihlásit</a>?",
	"404.title": "Stránka nenalezena",
	"404.message": "Tato stránka bohužel neexistuje. Vraťte se na <a href='/'>domovskou stránku</a>.",
	"500.title": "Neznámá chyba",
	"500.message": "Jejda, vypadá to, že se něco pokazilo.",

	"register": "Registrovat",
	"login": "Přihlásit se",

	"logout": "Odhlásit se",
	"logout.title": "Odhlásili jsme Vás.",
	"logout.message": "Úspěšně jsme Vás odhlásili z fóra.",

	"save_changes": "Uložit změny",
	"close": "Zrušit",

	"header.admin": "Administrace",
	"header.recent": "Aktuality",
	"header.unread": "Nepřečtené",
	"header.users": "Uživatelé",
	"header.search": "Hledat",
	"header.profile": "Můj profil",

	"notifications.loading": "Načítání upozornění",
	"chats.loading": "Načítání grafů",

<<<<<<< HEAD
	"motd.welcome": "Vítejte na NodeBB, diskusní platformou budoucnosti.",
=======
	"motd.welcome": "Vítejte na NodeBB, diskusní platforma buducnosti.",
>>>>>>> 727ad4b6
	"motd.get": "Získat NodeBB",
	"motd.fork": "Fork",
	"motd.like": "To se mi líbí",
	"motd.follow": "Sledovat"
}<|MERGE_RESOLUTION|>--- conflicted
+++ resolved
@@ -29,11 +29,7 @@
 	"notifications.loading": "Načítání upozornění",
 	"chats.loading": "Načítání grafů",
 
-<<<<<<< HEAD
-	"motd.welcome": "Vítejte na NodeBB, diskusní platformou budoucnosti.",
-=======
 	"motd.welcome": "Vítejte na NodeBB, diskusní platforma buducnosti.",
->>>>>>> 727ad4b6
 	"motd.get": "Získat NodeBB",
 	"motd.fork": "Fork",
 	"motd.like": "To se mi líbí",
