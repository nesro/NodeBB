--- conflicted
+++ resolved
@@ -360,13 +360,8 @@
 
 						request(nconf.get('url') + '/api/topic/' + tid, { jar: jar, json: true }, function (err, res, body) {
 							assert.ifError(err);
-<<<<<<< HEAD
 							assert.equal(body.posts[1].content, '[[topic:post-is-deleted]]');
-							privileges.categories.give(['posts:view_deleted'], cid, 'Global Moderators', next);
-=======
-							assert.equal(body.posts[1].content, '[[topic:post_is_deleted]]');
 							privileges.categories.give(['groups:posts:view_deleted'], cid, 'Global Moderators', next);
->>>>>>> ec5582b5
 						});
 					});
 				},
