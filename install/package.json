--- conflicted
+++ resolved
@@ -77,11 +77,7 @@
         "nodebb-theme-persona": "9.0.4",
         "nodebb-theme-slick": "1.2.1",
         "nodebb-theme-vanilla": "10.0.4",
-<<<<<<< HEAD
-        "nodebb-widget-essentials": "4.0.2",
-=======
         "nodebb-widget-essentials": "4.0.4",
->>>>>>> dff96aa5
         "nodemailer": "4.4.1",
         "passport": "^0.4.0",
         "passport-local": "1.0.0",
