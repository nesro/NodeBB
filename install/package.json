{
    "name": "nodebb",
    "license": "GPL-3.0",
    "description": "NodeBB Forum",
    "version": "1.9.3",
    "homepage": "http://www.nodebb.org",
    "repository": {
        "type": "git",
        "url": "https://github.com/NodeBB/NodeBB/"
    },
    "main": "app.js",
    "scripts": {
        "start": "node loader.js",
        "lint": "eslint --cache ./nodebb .",
        "pretest": "npm run lint",
        "test": "nyc --reporter=html --reporter=text-summary mocha",
        "coveralls": "nyc report --reporter=text-lcov | coveralls && rm -r coverage"
    },
    "dependencies": {
        "ace-builds": "^1.2.9",
        "archiver": "^2.1.1",
        "async": "2.6.1",
        "autoprefixer": "^8.5.2",
        "bcryptjs": "2.4.3",
        "benchpressjs": "^1.2.1",
        "body-parser": "^1.18.2",
        "bootstrap": "^3.3.7",
        "chart.js": "^2.7.1",
        "cli-graph": "^3.2.2",
        "clipboard": "^2.0.1",
        "colors": "^1.1.2",
        "compression": "^1.7.1",
        "commander": "^2.12.2",
        "connect-ensure-login": "^0.1.1",
        "connect-flash": "^0.1.1",
        "connect-mongo": "2.0.1",
        "connect-multiparty": "^2.1.0",
        "connect-redis": "3.3.3",
        "cookie-parser": "^1.4.3",
        "cron": "^1.3.0",
        "cropperjs": "^1.2.2",
        "csurf": "^1.9.0",
        "daemon": "^1.1.0",
        "diff": "^3.4.0",
        "express": "^4.16.2",
        "express-session": "^1.15.6",
        "express-useragent": "^1.0.12",
        "graceful-fs": "^4.1.11",
        "helmet": "^3.11.0",
        "html-to-text": "^4.0.0",
        "ipaddr.js": "^1.5.4",
        "jimp": "0.2.28",
        "jquery": "^3.2.1",
        "jsesc": "2.5.1",
        "json-2-csv": "^2.1.2",
        "less": "^2.7.3",
        "lodash": "^4.17.10",
        "logrotate-stream": "^0.2.5",
        "lru-cache": "4.1.3",
        "material-design-lite": "^1.3.0",
        "mime": "^2.2.0",
        "mkdirp": "^0.5.1",
        "mongodb": "3.0.8",
        "morgan": "^1.9.0",
        "mousetrap": "^1.6.1",
        "mubsub-nbb": "^1.5.0",
        "nconf": "^0.10.0",
<<<<<<< HEAD
        "nodebb-plugin-composer-default": "6.0.26",
        "nodebb-plugin-dbsearch": "2.0.18",
=======
        "nodebb-plugin-composer-default": "6.0.27",
        "nodebb-plugin-dbsearch": "2.0.17",
>>>>>>> 07b0e392
        "nodebb-plugin-emoji": "^2.2.2",
        "nodebb-plugin-emoji-android": "2.0.0",
        "nodebb-plugin-markdown": "8.4.3",
        "nodebb-plugin-mentions": "2.2.6",
        "nodebb-plugin-soundpack-default": "1.0.0",
        "nodebb-plugin-spam-be-gone": "0.5.3",
        "nodebb-rewards-essentials": "0.0.11",
        "nodebb-theme-lavender": "5.0.4",
        "nodebb-theme-persona": "9.0.12",
        "nodebb-theme-slick": "1.2.3",
        "nodebb-theme-vanilla": "10.0.10",
        "nodebb-widget-essentials": "4.0.4",
        "nodemailer": "^4.6.5",
        "passport": "^0.4.0",
        "passport-local": "1.0.0",
        "postcss": "6.0.22",
        "postcss-clean": "1.1.0",
        "promise-polyfill": "^7.0.0",
        "prompt": "^1.0.0",
        "redis": "2.8.0",
        "request": "2.87.0",
        "rimraf": "2.6.2",
        "rss": "^1.2.2",
        "sanitize-html": "^1.16.3",
        "semver": "^5.4.1",
        "serve-favicon": "^2.4.5",
        "sitemap": "^1.13.0",
        "socket.io": "2.1.1",
        "socket.io-adapter-mongo": "^2.0.1",
        "socket.io-client": "2.1.1",
        "socket.io-redis": "5.2.0",
        "socketio-wildcard": "2.0.0",
        "spdx-license-list": "^4.0.0",
        "spider-detector": "1.0.18",
        "toobusy-js": "^0.5.1",
        "uglify-es": "^3.3.9",
        "validator": "10.2.0",
        "winston": "^2.4.0",
        "xml": "^1.0.1",
        "xregexp": "^4.1.1",
        "zxcvbn": "^4.4.2"
    },
    "devDependencies": {
        "coveralls": "^3.0.0",
        "eslint": "^4.14.0",
        "eslint-config-airbnb-base": "^12.1.0",
        "eslint-plugin-import": "^2.8.0",
        "grunt": "^1.0.1",
        "grunt-contrib-watch": "^1.0.0",
        "jsdom": "^11.5.1",
        "mocha": "^4.1.0",
        "mocha-lcov-reporter": "^1.3.0",
        "nyc": "^11.4.1",
        "smtp-server": "^3.4.1"
    },
    "bugs": {
        "url": "https://github.com/NodeBB/NodeBB/issues"
    },
    "engines": {
        "node": ">=6"
    },
    "maintainers": [
        {
            "name": "Andrew Rodrigues",
            "email": "andrew@nodebb.org",
            "url": "https://github.com/psychobunny"
        },
        {
            "name": "Julian Lam",
            "email": "julian@nodebb.org",
            "url": "https://github.com/julianlam"
        },
        {
            "name": "Barış Soner Uşaklı",
            "email": "baris@nodebb.org",
            "url": "https://github.com/barisusakli"
        }
    ]
}<|MERGE_RESOLUTION|>--- conflicted
+++ resolved
@@ -65,13 +65,8 @@
         "mousetrap": "^1.6.1",
         "mubsub-nbb": "^1.5.0",
         "nconf": "^0.10.0",
-<<<<<<< HEAD
-        "nodebb-plugin-composer-default": "6.0.26",
+        "nodebb-plugin-composer-default": "6.0.27",
         "nodebb-plugin-dbsearch": "2.0.18",
-=======
-        "nodebb-plugin-composer-default": "6.0.27",
-        "nodebb-plugin-dbsearch": "2.0.17",
->>>>>>> 07b0e392
         "nodebb-plugin-emoji": "^2.2.2",
         "nodebb-plugin-emoji-android": "2.0.0",
         "nodebb-plugin-markdown": "8.4.3",
