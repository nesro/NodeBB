--- conflicted
+++ resolved
@@ -95,12 +95,7 @@
         "nodebb-plugin-emoji-android": "2.0.0",
         "nodebb-plugin-markdown": "8.11.2",
         "nodebb-plugin-mentions": "2.7.4",
-<<<<<<< HEAD
-        "nodebb-plugin-spam-be-gone": "0.7.0",
-=======
-        "nodebb-plugin-soundpack-default": "1.0.0",
         "nodebb-plugin-spam-be-gone": "0.7.1",
->>>>>>> e603ebc0
         "nodebb-rewards-essentials": "0.1.3",
         "nodebb-theme-lavender": "5.0.11",
         "nodebb-theme-persona": "10.1.43",
